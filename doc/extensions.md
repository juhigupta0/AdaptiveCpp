# SYCL extensions in hipSYCL

hipSYCL implements several extensions that are not defined by the specification.

In general (and unless otherwise noted), hipSYCL extensions must be activated before they can be used by defining `HIPSYCL_EXT_<EXTENSIONNAME>` fore including `sycl.hpp`, for example:

```
#define HIPSYCL_EXT_FP_ATOMICS
#include <CL/sycl.hpp>
```
Alternatively, instead of activating individual extensions, all extensions can be activated by defining `HIPSYCL_EXT_ENABLE_ALL`.

## Supported extensions


### `HIPSYCL_EXT_SCOPED_PARALLELISM`
This extension provides the scoped parallelism kernel invocation and programming model. This extension does not need to be enabled explicitly and is always available.
See [here](scoped-parallelism.md) for more details. **Scoped parallelism is the recommended way in hipSYCL to write programs that are performance portable between CPU and GPU backends.**

### `HIPSYCL_EXT_ENQUEUE_CUSTOM_OPERATION`

This extension allows to enqueue custom device operations for efficient interoperability with backends. This extension does not need to be enabled explicitly and is always available.
See [here](enqueue-custom-operation.md) for more details.

### `HIPSYCL_EXT_BUFFER_USM_INTEROP`

hipSYCL supports interoperability between `sycl::buffer` and USM pointers. See [here](buffer-usm-interop.md) for details.

### HIPSYCL_EXT_CG_PROPERTY_*: Command group properties

hipSYCL supports attaching special command group properties to individual command groups. This is done by passing a property list to the queue's `submit` member function:

```cpp
template <typename T>
event queue::submit(const property_list& prop_list, T cgf)
```

A list of supported command group properties follows:

#### HIPSYCL_EXT_CG_PROPERTY_PREFER_GROUP_SIZE

##### API reference

```cpp
namespace sycl::property::command_group {

template<int Dim>
struct hipSYCL_prefer_group_size {
  hipSYCL_prefer_group_size(range<Dim> group_size);
};

}
```

##### Description

If this property is added to a command group property list, it instructs the backend to prefer a particular work group size for kernels for models where a SYCL implementation has the freedom to decide on a work group size.

In the current implementation, this property only affects the selected local size for basic parallel for on HIP and CUDA backends.

*Note:* The property only affects kernel launches of the same dimension. If you want to set the group size for 2D kernels, you need to attach a `hipSYCL_prefer_group_size<2>` property.

#### HIPSYCL_EXT_CG_PROPERTY_RETARGET

##### API reference

```cpp
namespace sycl::property::command_group {

template<int Dim>
struct hipSYCL_retarget {
  hipSYCL_retarget(const device& dev);
};

}
```

##### Description

If this property is added to a command group property list, it instructs the hipSYCL runtime to execute the submitted operation on a different device than the one the queue was bound to. This can be useful as a more convenient mechanism to dispatch to multiple devices compared to creating multiple queues.

Using this property does *not* introduce additional overheads compared to using multiple queues. In particular, it does *not* silently lead to the creation of additional backend execution resources such as CUDA streams.

In order to understand this, it is important to realize that because of the design of the hipSYCL runtime, a queue is decoupled from backend objects. Instead, the hipSYCL runtime internally manages a pool of backend execution resources such as CUDA streams, and automatically distributes work across those resources.
In this design, a queue is nothing more than an interface to hipSYCL runtime functionality. This allows us to efficiently retarget operations submitted to a queue arbitrarily.

Compared to using multiple queues bound to different devices, using a single queue and submitting with the `hipSYCL_retarget` property comes with some minor semantic differences:

* A single `queue::wait()` call guarantees that all operations submitted to the queue, no matter to which device they were retargeted, have completed. With multiple queues on the other hand, multiple `wait()` calls are necessary which can add some overhead.
* If the queue is an in-order queue, the in-order property is *preserved even if the operations are retargeted to run on different devices*. This can be a highly convenient way to formulate in-order USM algorithms that require processing steps on different devices.

<<<<<<< HEAD
## HIPSYCL_EXT_BUFFER_PAGE_SIZE

A property that can be attached to the buffer to set the buffer page size. See the hipSYCL buffer model [specification](runtime-spec.md) for more details.

### API reference

```c++
namespace sycl::property::buffer {

template<int Dim>
class hipSYCL_page_size
{
public:
  hipSYCL_page_size(const sycl::range<Dim>& page_size);
};

}
```

=======
#### HIPSYCL_EXT_CG_PROPERTY_PREFER_EXECUTION_LANE

##### API reference

```cpp
namespace sycl::property::command_group {

struct hipSYCL_prefer_execution_lane {
  hipSYCL_prefer_execution_lane(std::size_t lane_id);
};

}
```

##### Description

Provides a hint to the runtime on which *execution lane* to execute the operation. Execution lanes refer to a generalization of resources that can execute kernels and data transfers, such as a CUDA or HIP stream.

Many backends in hipSYCL such as CUDA or HIP maintain a pool of inorder queues as execution lanes. By default, the scheduler will already automatically attempt to distribute work across all those queues.
If this distribution turns out to be not optimal, the `hipSYCL_prefer_execution_lane` property can be used to influence the distribution, for example in order to achieve better overlap of data transfers and kernels, or to make sure that certain kernels execute concurrently if supported by backend and hardware.

Execution lanes for a device are enumerated starting from 0. If a non-existent execution lane is provided, it is mapped back to the permitted range using a modulo operation. Therefore, the execution lane id provided by the property can be seen as additional information on *potential* and desired parallelism that the runtime can exploit.


>>>>>>> aae03ec9
## HIPSYCL_EXT_PREFETCH_HOST

Provides `handler::prefetch_host()` (and corresponding queue shortcuts) to prefetch data from shared USM allocations to the host.
This is a more convenient alternative to constructing a host queue and executing regular `prefetch()` there.

### API reference

```c++
/// Prefetches num_bytes from the USM pointer ptr to host memory
void handler::prefetch_host(const void *ptr, std::size_t num_bytes);

/// Queue shortcuts
event queue::prefetch_host(const void *ptr, std::size_t num_bytes);

event queue::prefetch_host(const void *ptr, std::size_t num_bytes, 
                          event dependency);

event queue::prefetch_host(const void *ptr, std::size_t num_bytes,
                          const std::vector<event> &dependencies);
```

## HIPSYCL_EXT_SYNCHRONOUS_MEM_ADVISE

Provides a synchronous, free `sycl::mem_advise()` function as an alternative to the asynchronous `handler::mem_advise()`. In hipSYCL, the synchronous variant is expected to be more efficient.

### API reference

```c++
void sycl::mem_advise(const void *ptr, std::size_t num_bytes, int advise,
                       const context &ctx, const device &dev);

void sycl::mem_advise(const void *ptr, std::size_t num_bytes, int advise,
                       const queue& q);

```

### `HIPSYCL_EXT_FP_ATOMICS`
This extension allows atomic operations on floating point types. Since this is not in the spec, this may break portability. Additionally, not all hipSYCL backends may support the same set of FP atomics. It is the user's responsibility to ensure that the code remains portable and to implement fallbacks for platforms that don't support this.

### `HIPSYCL_EXT_AUTO_PLACEHOLDER_REQUIRE`
This SYCL extension allows to `require()` placeholder accessors automatically. This extension does not need to be enabled explicitly and is always available.

The following example illustrates the use of this extension:

```cpp

cl::sycl::queue q;
cl::sycl::buffer<int, 1> buff{/* Initialize somehow */};
cl::sycl::accessor<int, 1, cl::sycl::access::mode::read_write, 
      cl::sycl::access::target::global_buffer, cl::sycl::access::placeholder::true_t> acc{buff};

// This will call handler::require(acc) for each command group subsequently
// launched in the queue, until the `automatic_requirement` object is destroyed
// or `automatic_requirement.release()` is called.
auto automatic_requirement = 
   cl::sycl::vendor::hipsycl::automatic_require(q, acc);
// The member function `is_required()` can be used to check if
// if the automatic requirement object is active:
assert(automatic_requirement.is_required());

q.submit([&] (cl::sycl::handler& cgh) {
  // No call to require() is necessary here!
  cgh.parallel_for<class kernel1>([=] (cl::sycl::item<1> idx){
    /* use acc according to the requested access mode here */
  });
});

q.submit([&] (cl::sycl::handler& cgh) {
  cgh.parallel_for<class kernel2>([=] (cl::sycl::item<1> idx){
    /* use acc according to the requested access mode here */
  });
});

// After release(), acc will not be required anymore by kernels submitted to the queue
// afterwards.
automatic_requirement.release();
assert(!automatic_requirement.is_required());

/* Kernel submissions that do not need acc could go here */

// acc will now be required again
automatic_requirement.reacquire();

q.submit([&] (cl::sycl::handler& cgh) {
  cgh.parallel_for<class kernel3>([=] (cl::sycl::item<1> idx){
    /* use acc according to the requested access mode here */
  });
});

// If the automatic_requirement object goes out of scope, it will release the auto requirement
// if it is active.
```

This extension serves two purposes:
1. Avoid having to call `require()` again and again if the same accessor is used in many subsequent kernels. This can lead to a significant reduction of boilerplate code.
2. Simplify code when working with SYCL libraries that accept lambda functions or function objects. For example, for a `sort()` function in a SYCL library a custom comparator may be desired. Currently, there is no easy way to access some independent data in that comparator because accessors must be requested in the command group handler. This would not be possible in that case since the command group would be spawned internally by `sort`, and the user has no means of accessing it.

## `HIPSYCL_EXT_CUSTOM_PFWI_SYNCHRONIZATION`
This extension allows for the user to specify what/if synchronization should happen at the end of a `parallel_for_work_item` call.
This extension is always enabled and does not need to be enabled explicitly.

Example:
```cpp
// By default, a barrier() will be executed at the end of
// a parallel for work item call, as defined by the spec and shown here:
group.parallel_for_work_item([&](cl::sycl::h_item<1> item) {
  ...
});
// The extension allows the user to specify custom 'finalizers' to
// alter synchronization behavior:
namespace sync = cl::sycl::vendor::hipsycl::synchronization;
group.parallel_for_work_item<sync::none>(
  [&](cl::sycl::h_item<1> item) {
  // No synchronization will be done after this call
});

group.parallel_for_work_item<sync::local_mem_fence>(
  [&](cl::sycl::h_item<1> item) {
  // local mem_fence will be done after this call
});
```
The following 'finalizers' are supported:
* `cl::sycl::vendor::hipsycl::synchronization::none` - no Operation
* `cl::sycl::vendor::hipsycl::synchronization::barrier<access::fence_space>` - barrier
* `cl::sycl::vendor::hipsycl::synchronization::local_barrier` - same as `barrier<access::fence_space::local_space>`
* `cl::sycl::vendor::hipsycl::synchronization::mem_fence<access::fence_space, access::mode = access::mode::read_write>` - memory fence
* `cl::sycl::vendor::hipsycl::synchronization::local_mem_fence` - same as `mem_fence<access::fence_space::local_space>`
* `cl::sycl::vendor::hipsycl::synchronization::global_mem_fence` - same as `mem_fence<access::fence_space::global_space>`
* `cl::sycl::vendor::hipsycl::synchronization::global_and_local_mem_fence` - same as `mem_fence<access::fence_space::global_and_local>`<|MERGE_RESOLUTION|>--- conflicted
+++ resolved
@@ -89,12 +89,36 @@
 * A single `queue::wait()` call guarantees that all operations submitted to the queue, no matter to which device they were retargeted, have completed. With multiple queues on the other hand, multiple `wait()` calls are necessary which can add some overhead.
 * If the queue is an in-order queue, the in-order property is *preserved even if the operations are retargeted to run on different devices*. This can be a highly convenient way to formulate in-order USM algorithms that require processing steps on different devices.
 
-<<<<<<< HEAD
-## HIPSYCL_EXT_BUFFER_PAGE_SIZE
+
+#### HIPSYCL_EXT_CG_PROPERTY_PREFER_EXECUTION_LANE
+
+##### API reference
+
+```c++
+namespace sycl::property::command_group {
+
+struct hipSYCL_prefer_execution_lane {
+  hipSYCL_prefer_execution_lane(std::size_t lane_id);
+
+};
+
+}
+```
+
+##### Description
+
+Provides a hint to the runtime on which *execution lane* to execute the operation. Execution lanes refer to a generalization of resources that can execute kernels and data transfers, such as a CUDA or HIP stream.
+
+Many backends in hipSYCL such as CUDA or HIP maintain a pool of inorder queues as execution lanes. By default, the scheduler will already automatically attempt to distribute work across all those queues.
+If this distribution turns out to be not optimal, the `hipSYCL_prefer_execution_lane` property can be used to influence the distribution, for example in order to achieve better overlap of data transfers and kernels, or to make sure that certain kernels execute concurrently if supported by backend and hardware.
+
+Execution lanes for a device are enumerated starting from 0. If a non-existent execution lane is provided, it is mapped back to the permitted range using a modulo operation. Therefore, the execution lane id provided by the property can be seen as additional information on *potential* and desired parallelism that the runtime can exploit.
+
+### HIPSYCL_EXT_BUFFER_PAGE_SIZE
 
 A property that can be attached to the buffer to set the buffer page size. See the hipSYCL buffer model [specification](runtime-spec.md) for more details.
 
-### API reference
+#### API reference
 
 ```c++
 namespace sycl::property::buffer {
@@ -103,44 +127,20 @@
 class hipSYCL_page_size
 {
 public:
+  // Set page size of buffer in units of number of elements.
   hipSYCL_page_size(const sycl::range<Dim>& page_size);
 };
 
 }
-```
-
-=======
-#### HIPSYCL_EXT_CG_PROPERTY_PREFER_EXECUTION_LANE
-
-##### API reference
-
-```cpp
-namespace sycl::property::command_group {
-
-struct hipSYCL_prefer_execution_lane {
-  hipSYCL_prefer_execution_lane(std::size_t lane_id);
-};
-
-}
-```
-
-##### Description
-
-Provides a hint to the runtime on which *execution lane* to execute the operation. Execution lanes refer to a generalization of resources that can execute kernels and data transfers, such as a CUDA or HIP stream.
-
-Many backends in hipSYCL such as CUDA or HIP maintain a pool of inorder queues as execution lanes. By default, the scheduler will already automatically attempt to distribute work across all those queues.
-If this distribution turns out to be not optimal, the `hipSYCL_prefer_execution_lane` property can be used to influence the distribution, for example in order to achieve better overlap of data transfers and kernels, or to make sure that certain kernels execute concurrently if supported by backend and hardware.
-
-Execution lanes for a device are enumerated starting from 0. If a non-existent execution lane is provided, it is mapped back to the permitted range using a modulo operation. Therefore, the execution lane id provided by the property can be seen as additional information on *potential* and desired parallelism that the runtime can exploit.
-
-
->>>>>>> aae03ec9
-## HIPSYCL_EXT_PREFETCH_HOST
+````
+
+
+### HIPSYCL_EXT_PREFETCH_HOST
 
 Provides `handler::prefetch_host()` (and corresponding queue shortcuts) to prefetch data from shared USM allocations to the host.
 This is a more convenient alternative to constructing a host queue and executing regular `prefetch()` there.
 
-### API reference
+#### API reference
 
 ```c++
 /// Prefetches num_bytes from the USM pointer ptr to host memory
@@ -156,11 +156,11 @@
                           const std::vector<event> &dependencies);
 ```
 
-## HIPSYCL_EXT_SYNCHRONOUS_MEM_ADVISE
+### HIPSYCL_EXT_SYNCHRONOUS_MEM_ADVISE
 
 Provides a synchronous, free `sycl::mem_advise()` function as an alternative to the asynchronous `handler::mem_advise()`. In hipSYCL, the synchronous variant is expected to be more efficient.
 
-### API reference
+#### API reference
 
 ```c++
 void sycl::mem_advise(const void *ptr, std::size_t num_bytes, int advise,
@@ -232,7 +232,7 @@
 1. Avoid having to call `require()` again and again if the same accessor is used in many subsequent kernels. This can lead to a significant reduction of boilerplate code.
 2. Simplify code when working with SYCL libraries that accept lambda functions or function objects. For example, for a `sort()` function in a SYCL library a custom comparator may be desired. Currently, there is no easy way to access some independent data in that comparator because accessors must be requested in the command group handler. This would not be possible in that case since the command group would be spawned internally by `sort`, and the user has no means of accessing it.
 
-## `HIPSYCL_EXT_CUSTOM_PFWI_SYNCHRONIZATION`
+### `HIPSYCL_EXT_CUSTOM_PFWI_SYNCHRONIZATION`
 This extension allows for the user to specify what/if synchronization should happen at the end of a `parallel_for_work_item` call.
 This extension is always enabled and does not need to be enabled explicitly.
 
