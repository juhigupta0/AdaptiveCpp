/*
 * This file is part of hipSYCL, a SYCL implementation based on CUDA/HIP
 *
 * Copyright (c) 2019 Aksel Alpay
 * All rights reserved.
 *
 * Redistribution and use in source and binary forms, with or without
 * modification, are permitted provided that the following conditions are met:
 *
 * 1. Redistributions of source code must retain the above copyright notice, this
 *    list of conditions and the following disclaimer.
 * 2. Redistributions in binary form must reproduce the above copyright notice,
 *    this list of conditions and the following disclaimer in the documentation
 *    and/or other materials provided with the distribution.
 *
 * THIS SOFTWARE IS PROVIDED BY THE COPYRIGHT HOLDERS AND CONTRIBUTORS "AS IS" AND
 * ANY EXPRESS OR IMPLIED WARRANTIES, INCLUDING, BUT NOT LIMITED TO, THE IMPLIED
 * WARRANTIES OF MERCHANTABILITY AND FITNESS FOR A PARTICULAR PURPOSE ARE
 * DISCLAIMED. IN NO EVENT SHALL THE COPYRIGHT OWNER OR CONTRIBUTORS BE LIABLE FOR
 * ANY DIRECT, INDIRECT, INCIDENTAL, SPECIAL, EXEMPLARY, OR CONSEQUENTIAL DAMAGES
 * (INCLUDING, BUT NOT LIMITED TO, PROCUREMENT OF SUBSTITUTE GOODS OR SERVICES;
 * LOSS OF USE, DATA, OR PROFITS; OR BUSINESS INTERRUPTION) HOWEVER CAUSED AND
 * ON ANY THEORY OF LIABILITY, WHETHER IN CONTRACT, STRICT LIABILITY, OR TORT
 * (INCLUDING NEGLIGENCE OR OTHERWISE) ARISING IN ANY WAY OUT OF THE USE OF THIS
 * SOFTWARE, EVEN IF ADVISED OF THE POSSIBILITY OF SUCH DAMAGE.
 */

#include "hipSYCL/runtime/hints.hpp"
#include "hipSYCL/runtime/operations.hpp"
#include "hipSYCL/runtime/dag_node.hpp"

namespace hipsycl {
namespace rt {

execution_hint::execution_hint(execution_hint_type type)
: _type{type}
{}

execution_hint_type execution_hint::get_hint_type() const
{
  return _type;
}

execution_hint::~execution_hint(){}

namespace hints {

bind_to_device::bind_to_device(device_id d)
: execution_hint{execution_hint_type::bind_to_device}, _dev{d}
{}

device_id bind_to_device::get_device_id() const
{ return _dev; }

<<<<<<< HEAD
=======
explicit_require::explicit_require(dag_node_ptr node)
    : execution_hint{execution_hint_type::explicit_require}, _dag_node{node} {}

dag_node_ptr explicit_require::get_requirement() const
{
  return _dag_node;
}

enable_profiling::enable_profiling()
    : execution_hint{execution_hint_type::enable_profiling}
{}

>>>>>>> 0433fc21
} // hints

void execution_hints::add_hint(execution_hint_ptr hint)
{
  _hints.push_back(hint);
}

void execution_hints::overwrite_with(const execution_hints& other)
{
  for(const auto& hint : other._hints){
    this->overwrite_with(hint);
  }
}

void execution_hints::overwrite_with(execution_hint_ptr hint) {
  for (std::size_t i = 0; i < _hints.size(); ++i) {
    if (_hints[i]->get_hint_type() == hint->get_hint_type()) {
      _hints[i] = hint;
      return;
    }
  }
  _hints.push_back(hint);
}

bool execution_hints::has_hint(execution_hint_type type) const
{
  return get_hint(type) != nullptr;
}

execution_hint* execution_hints::get_hint(execution_hint_type type) const
{
  for(const auto& hint : _hints)
    if(hint->get_hint_type() == type)
      return hint.get();
  return nullptr;
}


}
}<|MERGE_RESOLUTION|>--- conflicted
+++ resolved
@@ -52,21 +52,10 @@
 device_id bind_to_device::get_device_id() const
 { return _dev; }
 
-<<<<<<< HEAD
-=======
-explicit_require::explicit_require(dag_node_ptr node)
-    : execution_hint{execution_hint_type::explicit_require}, _dag_node{node} {}
-
-dag_node_ptr explicit_require::get_requirement() const
-{
-  return _dag_node;
-}
-
 enable_profiling::enable_profiling()
     : execution_hint{execution_hint_type::enable_profiling}
 {}
 
->>>>>>> 0433fc21
 } // hints
 
 void execution_hints::add_hint(execution_hint_ptr hint)
