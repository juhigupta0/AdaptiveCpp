--- conflicted
+++ resolved
@@ -32,11 +32,8 @@
 #include "hipSYCL/runtime/cuda/cuda_backend.hpp"
 #include "hipSYCL/runtime/cuda/cuda_event.hpp"
 #include "hipSYCL/runtime/cuda/cuda_device_manager.hpp"
-<<<<<<< HEAD
 #include "hipSYCL/runtime/serialization/serialization.hpp"
-=======
 #include "hipSYCL/runtime/util.hpp"
->>>>>>> 0433fc21
 
 #include <cuda_runtime_api.h>
 #include <cuda_runtime.h> //for make_cudaPitchedPtr
@@ -75,11 +72,8 @@
   cuda_device_manager::get().activate_device(_dev.get_id());
 }
 
-<<<<<<< HEAD
-cuda_queue::cuda_queue(device_id dev) : _dev{dev}, _module_invoker{this} {
-=======
-cuda_queue::cuda_queue(device_id dev) : _dev{dev}, _stream{nullptr} {
->>>>>>> 0433fc21
+cuda_queue::cuda_queue(device_id dev)
+    : _dev{dev}, _module_invoker{this}, _stream{nullptr} {
   this->activate_device();
 
   auto err = cudaStreamCreateWithFlags(&_stream, cudaStreamNonBlocking);
@@ -121,13 +115,7 @@
     return nullptr;
   }
 
-<<<<<<< HEAD
-  return std::make_shared<cuda_node_event>(_dev, evt);
-}
-
-result cuda_queue::submit_memcpy(const memcpy_operation & op, dag_node_ptr) {
-=======
-  return std::make_unique<cuda_node_event>(_dev, std::move(evt));
+  return std::make_shared<cuda_node_event>(_dev, std::move(evt));
 }
 
 std::unique_ptr<cuda_timestamp_profiler> cuda_queue::begin_profiling(const operation &op) const {
@@ -146,8 +134,7 @@
   op.get_instrumentations().provide<rt::timestamp_profiler>(std::move(profiler));
 }
 
-result cuda_queue::submit_memcpy(memcpy_operation & op) {
->>>>>>> 0433fc21
+result cuda_queue::submit_memcpy(memcpy_operation & op, dag_node_ptr) {
 
   device_id source_dev = op.source().get_device();
   device_id dest_dev = op.dest().get_device();
@@ -255,11 +242,7 @@
   return make_success();
 }
 
-<<<<<<< HEAD
-result cuda_queue::submit_kernel(const kernel_operation &op, dag_node_ptr node) {
-=======
-result cuda_queue::submit_kernel(kernel_operation &op) {
->>>>>>> 0433fc21
+result cuda_queue::submit_kernel(kernel_operation &op, dag_node_ptr node) {
 
   this->activate_device();
   rt::backend_kernel_launcher *l =
@@ -267,26 +250,17 @@
   if (!l)
     return make_error(__hipsycl_here(), error_info{"Could not obtain backend kernel launcher"});
   l->set_params(this);
-<<<<<<< HEAD
+
+  auto profiler = begin_profiling(op);
   l->invoke(node.get());
-=======
-
+  finish_profiling(op, std::move(profiler));
+
+  return make_success();
+}
+
+result cuda_queue::submit_prefetch(prefetch_operation& op, dag_node_ptr) {
+#ifndef _WIN32
   auto profiler = begin_profiling(op);
-  l->invoke();
-  finish_profiling(op, std::move(profiler));
->>>>>>> 0433fc21
-
-  return make_success();
-}
-
-<<<<<<< HEAD
-result cuda_queue::submit_prefetch(const prefetch_operation& op, dag_node_ptr) {
-#ifndef _WIN32
-=======
-result cuda_queue::submit_prefetch(prefetch_operation& op) {
-
-  auto profiler = begin_profiling(op);
->>>>>>> 0433fc21
   cudaError_t err = cudaSuccess;
   if (op.get_target().is_host()) {
     err = cudaMemPrefetchAsync(op.get_pointer(), op.get_num_bytes(),
@@ -309,14 +283,9 @@
   return make_success();
 }
 
-<<<<<<< HEAD
-result cuda_queue::submit_memset(const memset_operation &op, dag_node_ptr) {
-  
-=======
-result cuda_queue::submit_memset(memset_operation &op) {
+result cuda_queue::submit_memset(memset_operation &op, dag_node_ptr) {
 
   auto profiler = begin_profiling(op);
->>>>>>> 0433fc21
   cudaError_t err = cudaMemsetAsync(op.get_pointer(), op.get_pattern(),
                                     op.get_num_bytes(), get_stream());
   finish_profiling(op, std::move(profiler));
