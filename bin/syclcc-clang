--- conflicted
+++ resolved
@@ -1563,11 +1563,7 @@
 
 
 def print_usage(config):
-<<<<<<< HEAD
-  print("syclcc [hipSYCL compilation driver], Copyright (C) 2018-2022 Aksel Alpay")
-=======
   print_version(config)
->>>>>>> 3a7d8fa2
   print("Usage: syclcc <options>\n")
   print("Options are:")
   config.print_options()
