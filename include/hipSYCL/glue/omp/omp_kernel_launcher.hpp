--- conflicted
+++ resolved
@@ -250,7 +250,7 @@
       sycl::detail::host_local_memory::request_from_threadprivate_pool(
           num_local_mem_bytes);
 
-    void* group_shared_memory_ptr = nullptr;
+      void* group_shared_memory_ptr = nullptr;
 
       host::static_range_decomposition<Dim> group_decomposition{
             num_groups, omp_get_num_threads()};
@@ -261,21 +261,21 @@
 
       std::function<void()> barrier_impl = [&]() { engine.barrier(); };
 
-<<<<<<< HEAD
       engine.run_kernel([&](sycl::id<Dim> local_id, sycl::id<Dim> group_id) {
-        sycl::nd_item<Dim> this_item{&offset,    group_id,   local_id,
-                                    local_size, num_groups, &barrier_impl};
-=======
-    engine.run_kernel([&](sycl::id<Dim> local_id, sycl::id<Dim> group_id) {
-      auto linear_group_id = sycl::detail::linear_id<Dim>::get(group_id, num_groups);
-      sycl::nd_item<Dim> this_item{&offset,    group_id,   local_id,
-                                   local_size, num_groups, &barrier_impl,
-                                   &group_shared_memory_ptr};
->>>>>>> f1fa0b0a
-
-        invoke([&](auto& ... reducers){
-          f(this_item, reducers...);
-        }, omp_reducer{sequential_reducers}...);
+
+        auto linear_group_id =
+            sycl::detail::linear_id<Dim>::get(group_id, num_groups);
+
+        sycl::nd_item<Dim> this_item{&offset,
+                                     group_id,
+                                     local_id,
+                                     local_size,
+                                     num_groups,
+                                     &barrier_impl,
+                                     &group_shared_memory_ptr};
+
+        invoke([&](auto &...reducers) { f(this_item, reducers...); },
+               omp_reducer{sequential_reducers}...);
       });
 
       sycl::detail::host_local_memory::release();
