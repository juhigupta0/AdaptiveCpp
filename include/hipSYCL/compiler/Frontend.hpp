/*
 * This file is part of hipSYCL, a SYCL implementation based on CUDA/HIP
 *
 * Copyright (c) 2019 Aksel Alpay and contributors
 * All rights reserved.
 *
 * Redistribution and use in source and binary forms, with or without
 * modification, are permitted provided that the following conditions are met:
 *
 * 1. Redistributions of source code must retain the above copyright notice, this
 *    list of conditions and the following disclaimer.
 * 2. Redistributions in binary form must reproduce the above copyright notice,
 *    this list of conditions and the following disclaimer in the documentation
 *    and/or other materials provided with the distribution.
 *
 * THIS SOFTWARE IS PROVIDED BY THE COPYRIGHT HOLDERS AND CONTRIBUTORS "AS IS" AND
 * ANY EXPRESS OR IMPLIED WARRANTIES, INCLUDING, BUT NOT LIMITED TO, THE IMPLIED
 * WARRANTIES OF MERCHANTABILITY AND FITNESS FOR A PARTICULAR PURPOSE ARE
 * DISCLAIMED. IN NO EVENT SHALL THE COPYRIGHT OWNER OR CONTRIBUTORS BE LIABLE FOR
 * ANY DIRECT, INDIRECT, INCIDENTAL, SPECIAL, EXEMPLARY, OR CONSEQUENTIAL DAMAGES
 * (INCLUDING, BUT NOT LIMITED TO, PROCUREMENT OF SUBSTITUTE GOODS OR SERVICES;
 * LOSS OF USE, DATA, OR PROFITS; OR BUSINESS INTERRUPTION) HOWEVER CAUSED AND
 * ON ANY THEORY OF LIABILITY, WHETHER IN CONTRACT, STRICT LIABILITY, OR TORT
 * (INCLUDING NEGLIGENCE OR OTHERWISE) ARISING IN ANY WAY OUT OF THE USE OF THIS
 * SOFTWARE, EVEN IF ADVISED OF THE POSSIBILITY OF SUCH DAMAGE.
 */

#ifndef HIPSYCL_FRONTEND_HPP
#define HIPSYCL_FRONTEND_HPP

#include <algorithm>
#include <unordered_set>
#include <cassert>
#include <regex>
#include <sstream>

#include "clang/AST/ASTContext.h"
#include "clang/AST/Decl.h"
#include "clang/AST/DeclCXX.h"
#include "clang/Basic/LLVM.h"
#include "clang/Basic/TargetInfo.h"
#include "clang/Frontend/FrontendPluginRegistry.h"
#include "clang/AST/AST.h"
#include "clang/AST/Attr.h"
#include "clang/AST/Mangle.h"
#include "clang/AST/ASTConsumer.h"
#include "clang/AST/RecursiveASTVisitor.h"
#include "clang/AST/Mangle.h"
#include "clang/AST/ASTMutationListener.h"
#include "clang/AST/DeclGroup.h"
#include "clang/Frontend/CompilerInstance.h"
#include "clang/Frontend/MultiplexConsumer.h"
#include "clang/Sema/Sema.h"
#include "clang/Lex/PreprocessorOptions.h"

#include "CompilationState.hpp"
#include "Attributes.hpp"

#include "hipSYCL/common/debug.hpp"

#ifndef HIPSYCL_ENABLE_UNIQUE_NAME_MANGLING
#if LLVM_VERSION_MAJOR == 11
#define HIPSYCL_ENABLE_UNIQUE_NAME_MANGLING
#endif
#endif

namespace hipsycl {
namespace compiler {
namespace detail {

///
/// Utility type to generate the set of all function declarations
/// implicitly or explicitly reachable from some initial declaration.
///
/// NOTE: Must only be used when the full translation unit is present,
/// e.g. in HandleTranslationUnitDecl, otherwise the callset
/// might not be complete.
///
class CompleteCallSet : public clang::RecursiveASTVisitor<CompleteCallSet> {
  public:
    using FunctionSet = std::unordered_set<clang::FunctionDecl*>;

    explicit CompleteCallSet(clang::Decl* D)
    {
      TraverseDecl(D);
    }

    bool VisitFunctionDecl(clang::FunctionDecl* FD)
    {
      visitedDecls.insert(FD);
      return true;
    }

    bool VisitCallExpr(clang::CallExpr* CE)
    {
      if(auto Callee = CE->getDirectCallee())
        TraverseDecl(Callee);
      return true;
    }

    bool VisitCXXConstructExpr(clang::CXXConstructExpr* CE)
    {
      if(auto Callee = CE->getConstructor())
      {
        TraverseDecl(Callee);
        // Since for destructor calls no explicit AST nodes are created, we simply use this opportunity to
        // find the corresponding destructor for all constructed types (since we assume that every
        // type that can be constructed on the GPU also can and will be destructed).
        if(auto Ptr = llvm::dyn_cast_or_null<clang::PointerType>(Callee->getThisType()->getCanonicalTypeUnqualified()))
          if(auto Record = llvm::dyn_cast<clang::RecordType>(Ptr->getPointeeType()))
            if(auto RecordDecl = llvm::dyn_cast<clang::CXXRecordDecl>(Record->getDecl()))
              if(auto DtorDecl = RecordDecl->getDestructor())
                TraverseDecl(DtorDecl);
      }
      return true;
    }

    bool TraverseDecl(clang::Decl* D)
    {
      // fixme: investigate where the invalid decls come from..
      if(!D)
        return true;
      
      clang::Decl* DefinitionDecl = D;
      clang::FunctionDecl* FD = clang::dyn_cast<clang::FunctionDecl>(D);

      if(FD){
        const clang::FunctionDecl* ActualDefinition;
        if(FD->isDefined(ActualDefinition)) {
          
          DefinitionDecl = const_cast<clang::FunctionDecl*>(ActualDefinition);
        }
      }

      if (visitedDecls.find(llvm::dyn_cast_or_null<clang::FunctionDecl>(
              DefinitionDecl)) == visitedDecls.end())
        return clang::RecursiveASTVisitor<CompleteCallSet>::TraverseDecl(
            DefinitionDecl);
      
      return true;
    }

    bool shouldWalkTypesOfTypeLocs() const { return false; }
    bool shouldVisitTemplateInstantiations() const { return true; }
    bool shouldVisitImplicitCode() const { return true; }

    const FunctionSet& getReachableDecls() const { return visitedDecls; }

  private:
    FunctionSet visitedDecls;
};

///
/// Builds a kernel name from a RecordDecl, taking into account template specializations.
/// Returns an empty string if the name is not a valid kernel name.
///
inline std::string buildKernelNameFromRecordType(const clang::QualType &RecordType, clang::MangleContext *Mangler) {
  std::string KernelName;
  llvm::raw_string_ostream SS(KernelName);
  Mangler->mangleTypeName(RecordType, SS);

  return KernelName;
}

inline std::string buildKernelName(clang::RecordDecl* D, clang::MangleContext *Mangler) {
  assert(D);
  assert(Mangler);
  auto DeclName = buildKernelNameFromRecordType(
      Mangler->getASTContext().getTypeDeclType(D), Mangler);
  return "__hipsycl_kernel_" + DeclName;
}

// Partially taken from CGCUDANV.cpp
#if LLVM_VERSION_MAJOR >= 13
inline std::string
getDeviceSideName(clang::NamedDecl *ND, clang::ASTContext &Ctx,
                  clang::MangleContext *RegularMangleContext,
                  clang::MangleContext *DeviceMangleContext) {
  clang::GlobalDecl GD;
  // D could be either a kernel or a variable.
  if (auto *FD = clang::dyn_cast<clang::FunctionDecl>(ND))
    GD = clang::GlobalDecl(FD, clang::KernelReferenceKind::Kernel);
  else
    GD = clang::GlobalDecl(ND);

  std::string DeviceSideName;
  static clang::MangleContext *MC = nullptr;
  if(!MC) {
    if (Ctx.getLangOpts().CUDAIsDevice){
      assert(RegularMangleContext);
      MC = RegularMangleContext;
    }
    else {
      assert(DeviceMangleContext);
      MC = DeviceMangleContext;
    }
  }
  if (MC->shouldMangleDeclName(ND)) {
    llvm::SmallString<256> Buffer;
    llvm::raw_svector_ostream Out(Buffer);
    MC->mangleName(GD, Out);
    DeviceSideName = std::string(Out.str());
  } else
    DeviceSideName = std::string(ND->getIdentifier()->getName());

  return DeviceSideName;
}
#endif
}

class FrontendASTVisitor : public clang::RecursiveASTVisitor<FrontendASTVisitor>
{
  clang::CompilerInstance &Instance;
  
  
public:
  FrontendASTVisitor(clang::CompilerInstance &instance)
      : Instance{instance} {
    
    clang::MangleContext* NameMangler = nullptr;
    clang::MangleContext* DeviceNameMangler = nullptr;

#ifdef HIPSYCL_ENABLE_UNIQUE_NAME_MANGLING
    // Construct unique name mangler if supported
    NameMangler = clang::ItaniumMangleContext::create(
      instance.getASTContext(), instance.getASTContext().getDiagnostics(), true);
#elif  LLVM_VERSION_MAJOR < 13
    NameMangler = clang::ItaniumMangleContext::create(
      instance.getASTContext(), instance.getASTContext().getDiagnostics());
#else
    // On clang 13+, we rely on kernel name mangling powered by CUDA/HIP
    // support in clang and __builtin_get_device_side_mangled_name() in client code.
    // For this, we need to have a regular mangling context in the device pass,
    // and an explicit device mangler in the host pass.
    if(instance.getLangOpts().CUDAIsDevice)
      NameMangler = instance.getASTContext().createMangleContext();
    else
      // For legacy mangling (e.g. -D__HIPSYCL_SPLIT_COMPILER__) force Itanium ABI
      // also in the host pass. Non-legacy mangling would use the DeviceNameMangler
      // anyway in the host pass.
      NameMangler = clang::ItaniumMangleContext::create(
        instance.getASTContext(), instance.getASTContext().getDiagnostics());
    
    // Only used during the host pass
    if(instance.getAuxTarget())
      DeviceNameMangler = instance.getASTContext().createDeviceMangleContext(
          *instance.getAuxTarget());
#endif

    KernelNameMangler.reset(NameMangler);
    DeviceKernelNameMangler.reset(DeviceNameMangler);
#ifdef _WIN32
    // necessary, to rely on device mangling. API introduced in 
    // https://reviews.llvm.org/D69322 thus only available if merged.. LLVM 12+ hopefully...
    KernelNameMangler->setDeviceMangleContext(
      Instance.getASTContext().getTargetInfo().getCXXABI().isMicrosoft()
      && Instance.getASTContext().getAuxTargetInfo()->getCXXABI().isItaniumFamily());
#endif // _WIN32
  }

  ~FrontendASTVisitor()
  {}
  
  bool shouldVisitTemplateInstantiations() const { return true; }

  /// Return whether this visitor should recurse into implicit
  /// code, e.g., implicit constructors and destructors.
  bool shouldVisitImplicitCode() const { return true; }
  
  // We also need to have look at all statements to identify Lambda declarations
  bool VisitStmt(clang::Stmt *S) {

    if(clang::isa<clang::LambdaExpr>(S))
    {
      clang::LambdaExpr* lambda = clang::cast<clang::LambdaExpr>(S);
      clang::FunctionDecl* callOp = lambda->getCallOperator();
      if(callOp)
        this->VisitFunctionDecl(callOp);
    }
    
    return true;
  }
  
  bool VisitDecl(clang::Decl* D){
    if(clang::VarDecl* V = clang::dyn_cast<clang::VarDecl>(D)){
      if(isLocalMemory(V))
        // Maybe we should additionally check that this is in kernels?
        storeVariableInLocalMemory(V);
    }
    return true;
  }

  bool VisitFunctionDecl(clang::FunctionDecl *f) {
    if(!f)
      return true;
    
    this->processFunctionDecl(f);

    return true;
  }

  bool VisitCallExpr(clang::CallExpr *Call) {
    auto F = llvm::dyn_cast_or_null<clang::FunctionDecl>(Call->getDirectCallee());
    if(!F)
      return true;

    if(F->getQualifiedNameAsString() == "__hipsycl_kernel_name_template") {
      return handleKernelStub(F);
    } else if (CustomAttributes::SyclKernel.isAttachedTo(F)){

      auto KernelFunctorType = llvm::dyn_cast<clang::RecordType>(Call->getArg(0)
        ->getType()->getCanonicalTypeUnqualified());
      
      return handleKernel(F, KernelFunctorType);
    }

    return true;
  }

  void applyAttributes()
  {
    for(auto F : MarkedHostDeviceFunctions)
    {
      // Strictly speaking, setting these attributes is not even necessary!
      // It's only important that the kernel has the right attribute.
      if (!F->hasAttr<clang::CUDAHostAttr>() && !F->hasAttr<clang::CUDADeviceAttr>())
      {
        F->addAttr(clang::CUDAHostAttr::CreateImplicit(Instance.getASTContext()));
        F->addAttr(clang::CUDADeviceAttr::CreateImplicit(Instance.getASTContext()));
      }
    }

    for(auto F : MarkedKernels)
    {
      if (!F->hasAttr<clang::CUDAGlobalAttr>() &&
          CustomAttributes::SyclKernel.isAttachedTo(F)) {

        auto* NewAttr = clang::CUDAGlobalAttr::CreateImplicit(Instance.getASTContext());
        
        F->addAttr(NewAttr);
      }
    }

    for(auto F : UserKernels)
    {
      // Mark all functions called by user kernels as host / device.
      detail::CompleteCallSet CCS(F);
      for (auto&& RD : CCS.getReachableDecls())
      {
        HIPSYCL_DEBUG_INFO << "AST processing: Marking function as __host__ __device__: "
                           << RD->getQualifiedNameAsString() << "\n";
        markAsHostDevice(RD);
        if (!RD->hasAttr<clang::CUDAHostAttr>() && !RD->hasAttr<clang::CUDADeviceAttr>()
            && !CustomAttributes::SyclKernel.isAttachedTo(RD))
        {
          RD->addAttr(clang::CUDAHostAttr::CreateImplicit(Instance.getASTContext()));
          RD->addAttr(clang::CUDADeviceAttr::CreateImplicit(Instance.getASTContext()));
        }
      }

      // Rename kernel according to kernel name tag and body
      nameKernel(F);
    }

    for(auto* Kernel : HierarchicalKernels){
      HIPSYCL_DEBUG_INFO << "AST Processing: Detected parallel_for_workgroup kernel "
                        << Kernel->getQualifiedNameAsString() << "\n";

      // Mark local variables as shared memory, unless they are explicitly marked private.
      // Do this not only for the kernel itself, but consider all functions called by the kernel.
      detail::CompleteCallSet CCS(Kernel);
      for(auto&& RD : CCS.getReachableDecls())
      {
        // To prevent every local variable in any function being marked as shared,
        // we only consider functions that receive a hipsycl::sycl::group as their parameter.
        for(auto Param = RD->param_begin(); Param != RD->param_end(); ++Param)
        {
          auto Type = (*Param)->getOriginalType().getTypePtr();
          if(auto DeclType = Type->getAsCXXRecordDecl()) {
            if(DeclType->getQualifiedNameAsString() == "hipsycl::sycl::group")
            {
              storeLocalVariablesInLocalMemory(RD->getBody(), RD);
              break;
            }
          }
        }
      }
    }

    for(auto* F : HostNDKernels) {
      detail::CompleteCallSet CCS(F);
      for (auto &D : CCS.getReachableDecls()) {
        if (!clang::isNoexceptExceptionSpec(D->getExceptionSpecType())) {
          HIPSYCL_DEBUG_INFO << "AST processing: Marking function as noexcept: " << D->getQualifiedNameAsString()
                             << "\n";
          D->addAttr(clang::NoThrowAttr::CreateImplicit(Instance.getASTContext()));
        }
      }
    }
  }

  std::unordered_set<clang::FunctionDecl*>& getMarkedHostDeviceFunctions()
  {
    return MarkedHostDeviceFunctions;
  }

  std::unordered_set<clang::FunctionDecl*>& getKernels()
  {
    return MarkedKernels;
  }

private:
  std::unordered_set<clang::FunctionDecl*> MarkedHostDeviceFunctions;
  std::unordered_set<clang::FunctionDecl*> MarkedKernels;
  std::unordered_set<clang::FunctionDecl*> HierarchicalKernels;

  std::unordered_set<clang::FunctionDecl*> UserKernels;
<<<<<<< HEAD

  std::unordered_set<clang::FunctionDecl*> HostNDKernels;

=======
  // Maps a Kernel name tag or kernel body type to the mangled name
  // of a kernel stub function
  std::unordered_map<const clang::RecordType*, clang::FunctionDecl*> KernelManglingNameTemplates;
  // Maps the declaration/instantiation of a kernel to the kernel body
  // (kernel lambda or function object)
  std::unordered_map<clang::FunctionDecl*, const clang::RecordType*> KernelBodies;
  
>>>>>>> 2746e658
  std::unique_ptr<clang::MangleContext> KernelNameMangler;
  // Only used on clang 13+. Name mangler that takes into account
  // the device numbering of kernel lambdas.
  std::unique_ptr<clang::MangleContext> DeviceKernelNameMangler;

  void markAsHostDevice(clang::FunctionDecl* F)
  {
    this->MarkedHostDeviceFunctions.insert(F);
  }

  void markAsKernel(clang::FunctionDecl* F)
  {
    this->MarkedKernels.insert(F);
  }

  void markAsNDKernel(clang::FunctionDecl* F)
  {
    this->HostNDKernels.insert(F);
  }

  void processFunctionDecl(clang::FunctionDecl* f)
  {
    if(!f)
      return;

    if(f->getQualifiedNameAsString()
        == "hipsycl::glue::hiplike_dispatch::parallel_for_workgroup")
    {
      clang::FunctionDecl* Kernel = f;
      
      HierarchicalKernels.insert(Kernel);
    }
  
    
    if(CustomAttributes::SyclKernel.isAttachedTo(f)){
      markAsKernel(f); 
    }

    if (auto *AAttr = f->getAttr<clang::AnnotateAttr>()) {
      if (AAttr->getAnnotation() == "hipsycl_nd_kernel") {
        markAsNDKernel(f);
      }
    }
  }

  bool isPrivateMemory(const clang::VarDecl* V) const
  {
    const clang::CXXRecordDecl* R = V->getType()->getAsCXXRecordDecl();
    if(R)
      return R->getQualifiedNameAsString() == "hipsycl::sycl::private_memory";
  
    return false;
  }

  bool isLocalMemory(const clang::VarDecl* V) const
  {
    const clang::CXXRecordDecl* R = V->getType()->getAsCXXRecordDecl();
    if(R)
      return R->getQualifiedNameAsString() == "hipsycl::sycl::local_memory";
  
    return false;
  }

  ///
  /// Marks all variable declarations within a given block statement as shared memory,
  /// unless they are explicitly declared as a private memory type.
  ///
  /// Recurses into compound statements (i.e., a set of braces {}).
  ///
  /// NOTE TODO: It is unclear how certain other statement types should be handled.
  /// For example, should the loop variable of a for-loop be marked as shared? Probably not.
  ///
  void storeLocalVariablesInLocalMemory(clang::Stmt* BlockStmt, clang::FunctionDecl* F) const
  {
    for(auto S = BlockStmt->child_begin(); S != BlockStmt->child_end(); ++S)
    {
      if(auto D = clang::dyn_cast<clang::DeclStmt>(*S))
      {
        for(auto decl = D->decl_begin(); decl != D->decl_end(); ++decl)
        {
          if(clang::VarDecl* V = clang::dyn_cast<clang::VarDecl>(*decl))
          {
            if(!isPrivateMemory(V))
              storeVariableInLocalMemory(V);
          }
        }
      }
      else if(clang::dyn_cast<clang::CompoundStmt>(*S))
      {
        storeLocalVariablesInLocalMemory(*S, F);
      }
    }
  }
  
  void storeVariableInLocalMemory(clang::VarDecl* V) const {
    HIPSYCL_DEBUG_INFO
                  << "AST Processing: Marking variable "
                  << V->getNameAsString()
                  << " as __shared__"
                  << "\n";

    if (!V->hasAttr<clang::CUDASharedAttr>()) {
      V->addAttr(clang::CUDASharedAttr::CreateImplicit(
          Instance.getASTContext()));
      V->setStorageClass(clang::SC_Static);
    }
  }


  const clang::RecordType* getTemplateTypeArgument(clang::FunctionDecl* F, int TemplateArg) {
    clang::FunctionTemplateSpecializationInfo* Info = F->getTemplateSpecializationInfo();

    if(Info) {
      if(TemplateArg >= Info->TemplateArguments->size())
        return nullptr;
      
      const auto KernelNameArgument = Info->TemplateArguments->get(TemplateArg);

      if (KernelNameArgument.getKind() == clang::TemplateArgument::ArgKind::Type) {
        if (auto RecordType = llvm::dyn_cast<clang::RecordType>(
                KernelNameArgument.getAsType().getTypePtr())) {
          return RecordType;
        }
      }
    }
    return nullptr;
  }

  const clang::RecordType* getKernelNameTag(clang::FunctionDecl* F) {
    return getTemplateTypeArgument(F, 0);
  }

  bool isKernelUnnamed(clang::FunctionDecl* F) {
    if(!F)
      return false;
    
    const clang::RecordType* NameTag = getKernelNameTag(F);

    if(!NameTag)
      // If name tag is invalid, assume unnamed
      return true;

    if(NameTag->getDecl()) {
      return NameTag->getDecl()->getQualifiedNameAsString() ==
             "__hipsycl_unnamed_kernel";
    }
    
    return true;
  }

  // Returns either kernel name tag or kernel body, depending on whether
  // the kernel is named or unnamed
  const clang::RecordType* getRelevantKernelNamingComponent(clang::FunctionDecl* F) {
    if(isKernelUnnamed(F)) {
      auto BodyIterator = KernelBodies.find(F);
      
      if(BodyIterator == KernelBodies.end()) {
        HIPSYCL_DEBUG_ERROR
            << "Kernel did not have body registered, this should never happen"
            << std::endl;
        return nullptr;
      }

      return BodyIterator->second;
    } else {
      return getKernelNameTag(F);
    }
  }

  // Should be invoked whenever a call to __hipsycl_hiplike_kernel stub is encountered.
  // These functions are only used to borrow demangleable kernel names in the form
  // __hipsycl_hiplike_kernel<KernelName>
  //
  // The kernel stubs are only used to generate mangled names
  // that can then be copied to the actual kernels.
  //
  // This is mainly used on clang 13+ where __builtin_get_device_side_mangled_name()
  // is available, but requires an actual __global__ function on which to operate.
  bool handleKernelStub(clang::FunctionDecl* F) {

    if(!isKernelUnnamed(F)) {
      const clang::RecordType* KernelNameTag = getKernelNameTag(F);

      if(KernelNameTag) {
        KernelManglingNameTemplates[KernelNameTag] = F;
      }
    }

    return true;
  }

  bool handleKernel(clang::FunctionDecl* F, const clang::RecordType* KernelBody) {
    UserKernels.insert(F);
    KernelBodies[F] = KernelBody;
    return true;
  }

  void setKernelName(clang::FunctionDecl* F, const std::string& name) {

    // Abort with error diagnostic if no kernel name could be built
    if(name.empty())
    {
      // Try to get the declaration of the kernel functor for error
      // diagnostics
      auto B = KernelBodies.find(F);
      clang::Decl* ErrorDecl = F;

      if(B != KernelBodies.end()) {
        ErrorDecl = B->second->getDecl();
      }

      auto SL = ErrorDecl->getSourceRange().getBegin();
      auto ID = Instance.getASTContext().getDiagnostics()
        .getCustomDiagID(clang::DiagnosticsEngine::Level::Error,
            "No valid kernel name for kernel submission");
      Instance.getASTContext().getDiagnostics().Report(SL, ID);
    }

    // Add the AsmLabel attribute which, if present,
    // is used by Clang instead of the function's mangled name.
    if(!F->hasAttr<clang::AsmLabelAttr>()) {
      F->addAttr(
          clang::AsmLabelAttr::CreateImplicit(Instance.getASTContext(), name));
      HIPSYCL_DEBUG_INFO << "AST processing: Adding ASM label attribute with kernel name "
        << name << "\n";
    }
  }

  void nameKernelUsingTypes(clang::FunctionDecl* F, bool RenameUnnamedKernels) {
    std::string KernelName;

    // If we are dealing with a named kernel, construct the name
    // based on the kernel name argument
    if(!isKernelUnnamed(F)) {
      KernelName = detail::buildKernelName(getKernelNameTag(F)->getAsRecordDecl(),
                                            KernelNameMangler.get());
    } else {
      // In certain configurations, we can just let clang handle the naming
      // of unnamed kernels
      if(RenameUnnamedKernels) {
        // Otherwise (for unnamed kernels or non-lambda kernels)
        // construct name based on kernel functor type.
        
        const auto KernelFunctorArgument = getTemplateTypeArgument(F, 1);

        if (KernelFunctorArgument) {
          KernelName = detail::buildKernelName(KernelFunctorArgument->getAsRecordDecl(),
                                                KernelNameMangler.get());
        }
      }
    }

    setKernelName(F, KernelName);
  }

  // LLVM 11 supports __builtin_unique_stable_name() and unique
  // name manglers. Rely on those to support all mangling
  void nameKernelUsingUniqueMangler(clang::FunctionDecl* F) {
    // We just need to enforce that all names (even kernels without explicit names)
    // are mangled with our unique mangler, so pass "true" to force renaming all
    // kernels.
    nameKernelUsingTypes(F, true);
  }

#if LLVM_VERSION_MAJOR >= 13
  void nameKernelUsingKernelManglingStub(clang::FunctionDecl* F) {
    const clang::RecordType* NamingComponent = getRelevantKernelNamingComponent(F);
    auto SuggestionIt = KernelManglingNameTemplates.find(NamingComponent);
    
    if(SuggestionIt == KernelManglingNameTemplates.end()) {
      HIPSYCL_DEBUG_ERROR << "Did not find kernel mangling suggestion for "
                             "encountered kernel, this should never happen."
                          << std::endl;
    }

    std::string KernelName = detail::getDeviceSideName(
        SuggestionIt->second, Instance.getASTContext(), KernelNameMangler.get(),
        DeviceKernelNameMangler.get());

    std::string TemplateMarker = "_Z30__hipsycl_kernel_name_template";
    std::string Replacement = "_Z16__hipsycl_kernel";
    assert(KernelName.size() > TemplateMarker.size());
    KernelName.erase(0, TemplateMarker.size());
    KernelName = Replacement + KernelName;
    
    setKernelName(F, KernelName);
  }
#endif

  void nameKernel(clang::FunctionDecl* F) {

    auto KernelFunctorType = KernelBodies[F];

#if LLVM_VERSION_MAJOR < 10
    // LLVM < 10 cannot support unnamed kernel lambdas due to inconsistend
    // lambda numbering across host and device

    if (isKernelUnnamed(F) && KernelFunctorType->getAsCXXRecordDecl() &&
          KernelFunctorType->getAsCXXRecordDecl()->isLambda())
    {
      auto SL = llvm::dyn_cast<clang::CXXRecordDecl>(
          KernelFunctorType->getDecl())->getSourceRange().getBegin();
      auto ID = Instance.getASTContext().getDiagnostics()
        .getCustomDiagID(clang::DiagnosticsEngine::Level::Error,
            "Optional kernel lambda naming requires clang >= 10");
      Instance.getASTContext().getDiagnostics().Report(SL, ID);
    } else {
      nameKernelUsingTypes(F, false);
    }
#elif LLVM_VERSION_MAJOR == 10
    // The "false" indicates that unnamed lambdas do not need to be
    // renamed - on clang 10, we let clang handle this by itself
    nameKernelUsingTypes(F, false);
#elif LLVM_VERSION_MAJOR == 11
    nameKernelUsingUniqueMangler(F);
#elif LLVM_VERSION_MAJOR == 12
    // Starting with clang 12, we rename all kernels
    nameKernelUsingTypes(F, true);
#else
    // Starting with clang 13, we rely on mangling by borrowing
    // the name from a mangling stub in the glue code, which
    // has the advantage that it
    // a) is demangleable
    // b) can be queried from client code using __builtin_get_device_side_mangled_name()
    //
    // However, this only makes sense if the client code has access to this builtin.
    // In a split compilation scenario, where clang is not the host compiler, this will
    // not be the case. In this situation we need to again mangle using the types of name tag
    // and kernel body so that client code will at least be able to use typeid().
    // In such a split compilation scenario, unnamed kernel lambdas are unsupported.
    bool IsSplitCompilerConfiguration = false;
    for(auto V : Instance.getPreprocessor().getPreprocessorOpts().Macros) {
      if(V.first == "__HIPSYCL_SPLIT_COMPILER__")
        IsSplitCompilerConfiguration = true;
    }
    if(IsSplitCompilerConfiguration) {
      // Unnamed kernel lambdas are unsupported in split compiler configuration, emit
      // error if this happens
      if(isKernelUnnamed(F)) {
        if(clang::CXXRecordDecl* KernelBody = KernelFunctorType->getAsCXXRecordDecl()) {
        
          if(KernelBody->isLambda()) {
            if (KernelFunctorType->getAsCXXRecordDecl() &&
                KernelFunctorType->getAsCXXRecordDecl()->isLambda()) {
              auto SL = llvm::dyn_cast<clang::CXXRecordDecl>(
                            KernelFunctorType->getDecl())
                            ->getSourceRange()
                            .getBegin();
              auto ID =
                  Instance.getASTContext().getDiagnostics().getCustomDiagID(
                      clang::DiagnosticsEngine::Level::Error,
                      "Unnamed kernel lambdas are unsupported in a split "
                      "compilation configuration where the host compiler is "
                      "not clang.");
              Instance.getASTContext().getDiagnostics().Report(SL, ID);
            }
          }
        
        }
      }
      nameKernelUsingTypes(F, true);
    }
    else {
      nameKernelUsingKernelManglingStub(F);
    }
#endif
  }

};




class FrontendASTConsumer : public clang::ASTConsumer {
  
  FrontendASTVisitor Visitor;
  clang::CompilerInstance& Instance;
  
public:
  FrontendASTConsumer(clang::CompilerInstance &I)
      : Visitor{I}, Instance{I}
  {
    CompilationStateManager::get().reset();
  }

  bool HandleTopLevelDecl(clang::DeclGroupRef DG) override {
    for (auto&& D : DG)
      Visitor.TraverseDecl(D);
    return true;
  }

  void HandleTranslationUnit(clang::ASTContext& context) override {
    
    CompilationStateManager::getASTPassState().setDeviceCompilation(
        Instance.getSema().getLangOpts().CUDAIsDevice);

    if(CompilationStateManager::getASTPassState().isDeviceCompilation())
      HIPSYCL_DEBUG_INFO << " ****** Entering compilation mode for __device__ ****** " << "\n";
    else
      HIPSYCL_DEBUG_INFO << " ****** Entering compilation mode for __host__ ****** " << "\n";

    Visitor.applyAttributes();

    // The following part is absolutely crucial:
    //
    // clang works roughly like this when building and processing the AST:
    // while(!not done){
    //   DeclGroupRef DG = parseNextDeclGroup()
    //   foreach(ASTConsumer C){
    //     C->HandleTopLevelDecl(DG);
    //   }
    // }
    // }
    // foreach(ASTConsumer C){
    //   C->HandleTranslationUnit(TU);
    // }
    //
    // The BackendConsumers which take care of emitting IR code
    // already emit in HandleTopLevelDecl().
    // This means that, since we have only made attribute changes in
    // HandleTranslationUnit(), all code has already been emitted without taking
    // into account our changes. In particular, since functions used in SYCL
    // kernels hadn't yet been marked as __device__ at this point, none of them
    // actually got emitted. To fix this, we let all registered ASTConsumers run
    // their HandleTopLevelDecl() over the functions where we have added
    // attributes. Since we do not implement HandleTopLevelDecl(), the only
    // consumers affected are the BackendConsumers which will then generate the
    // required IR for device code.
    clang::ASTConsumer& C = Instance.getASTConsumer();
    if(clang::isa<clang::MultiplexConsumer>(&C))
    {
      clang::MultiplexConsumer& MC = static_cast<clang::MultiplexConsumer&>(C);
      if(CompilationStateManager::getASTPassState().isDeviceCompilation()){

        for (clang::FunctionDecl *HDFunction :
            Visitor.getMarkedHostDeviceFunctions()) {
          clang::DeclGroupRef DG{HDFunction};

          MC.HandleTopLevelDecl(DG);
        }
      }
      // We need to reemit kernels both in host and device passes
      // to make sure the right stubs are generated
      for(clang::FunctionDecl* Kernel : Visitor.getKernels()){
          clang::DeclGroupRef DG{Kernel};

          MC.HandleTopLevelDecl(DG);
      }
    }
  }
};

}
}

#endif<|MERGE_RESOLUTION|>--- conflicted
+++ resolved
@@ -212,11 +212,11 @@
 {
   clang::CompilerInstance &Instance;
   
-  
+
 public:
   FrontendASTVisitor(clang::CompilerInstance &instance)
       : Instance{instance} {
-    
+
     clang::MangleContext* NameMangler = nullptr;
     clang::MangleContext* DeviceNameMangler = nullptr;
 
@@ -240,7 +240,7 @@
       // anyway in the host pass.
       NameMangler = clang::ItaniumMangleContext::create(
         instance.getASTContext(), instance.getASTContext().getDiagnostics());
-    
+
     // Only used during the host pass
     if(instance.getAuxTarget())
       DeviceNameMangler = instance.getASTContext().createDeviceMangleContext(
@@ -310,7 +310,7 @@
 
       auto KernelFunctorType = llvm::dyn_cast<clang::RecordType>(Call->getArg(0)
         ->getType()->getCanonicalTypeUnqualified());
-      
+
       return handleKernel(F, KernelFunctorType);
     }
 
@@ -415,19 +415,15 @@
   std::unordered_set<clang::FunctionDecl*> HierarchicalKernels;
 
   std::unordered_set<clang::FunctionDecl*> UserKernels;
-<<<<<<< HEAD
-
-  std::unordered_set<clang::FunctionDecl*> HostNDKernels;
-
-=======
   // Maps a Kernel name tag or kernel body type to the mangled name
   // of a kernel stub function
   std::unordered_map<const clang::RecordType*, clang::FunctionDecl*> KernelManglingNameTemplates;
   // Maps the declaration/instantiation of a kernel to the kernel body
   // (kernel lambda or function object)
   std::unordered_map<clang::FunctionDecl*, const clang::RecordType*> KernelBodies;
-  
->>>>>>> 2746e658
+
+  std::unordered_set<clang::FunctionDecl*> HostNDKernels;
+
   std::unique_ptr<clang::MangleContext> KernelNameMangler;
   // Only used on clang 13+. Name mangler that takes into account
   // the device numbering of kernel lambdas.
@@ -543,7 +539,7 @@
     if(Info) {
       if(TemplateArg >= Info->TemplateArguments->size())
         return nullptr;
-      
+
       const auto KernelNameArgument = Info->TemplateArguments->get(TemplateArg);
 
       if (KernelNameArgument.getKind() == clang::TemplateArgument::ArgKind::Type) {
@@ -563,7 +559,7 @@
   bool isKernelUnnamed(clang::FunctionDecl* F) {
     if(!F)
       return false;
-    
+
     const clang::RecordType* NameTag = getKernelNameTag(F);
 
     if(!NameTag)
@@ -574,7 +570,7 @@
       return NameTag->getDecl()->getQualifiedNameAsString() ==
              "__hipsycl_unnamed_kernel";
     }
-    
+
     return true;
   }
 
@@ -583,11 +579,10 @@
   const clang::RecordType* getRelevantKernelNamingComponent(clang::FunctionDecl* F) {
     if(isKernelUnnamed(F)) {
       auto BodyIterator = KernelBodies.find(F);
-      
+
       if(BodyIterator == KernelBodies.end()) {
         HIPSYCL_DEBUG_ERROR
-            << "Kernel did not have body registered, this should never happen"
-            << std::endl;
+            << "Kernel did not have body registered, this should never happen\n";
         return nullptr;
       }
 
@@ -670,7 +665,7 @@
       if(RenameUnnamedKernels) {
         // Otherwise (for unnamed kernels or non-lambda kernels)
         // construct name based on kernel functor type.
-        
+
         const auto KernelFunctorArgument = getTemplateTypeArgument(F, 1);
 
         if (KernelFunctorArgument) {
@@ -696,11 +691,10 @@
   void nameKernelUsingKernelManglingStub(clang::FunctionDecl* F) {
     const clang::RecordType* NamingComponent = getRelevantKernelNamingComponent(F);
     auto SuggestionIt = KernelManglingNameTemplates.find(NamingComponent);
-    
+
     if(SuggestionIt == KernelManglingNameTemplates.end()) {
       HIPSYCL_DEBUG_ERROR << "Did not find kernel mangling suggestion for "
-                             "encountered kernel, this should never happen."
-                          << std::endl;
+                             "encountered kernel, this should never happen.\n";
     }
 
     std::string KernelName = detail::getDeviceSideName(
@@ -712,7 +706,7 @@
     assert(KernelName.size() > TemplateMarker.size());
     KernelName.erase(0, TemplateMarker.size());
     KernelName = Replacement + KernelName;
-    
+
     setKernelName(F, KernelName);
   }
 #endif
@@ -768,7 +762,7 @@
       // error if this happens
       if(isKernelUnnamed(F)) {
         if(clang::CXXRecordDecl* KernelBody = KernelFunctorType->getAsCXXRecordDecl()) {
-        
+
           if(KernelBody->isLambda()) {
             if (KernelFunctorType->getAsCXXRecordDecl() &&
                 KernelFunctorType->getAsCXXRecordDecl()->isLambda()) {
@@ -785,7 +779,7 @@
               Instance.getASTContext().getDiagnostics().Report(SL, ID);
             }
           }
-        
+
         }
       }
       nameKernelUsingTypes(F, true);
