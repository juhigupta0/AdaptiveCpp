--- conflicted
+++ resolved
@@ -111,7 +111,7 @@
   HIPSYCL_UNIVERSAL_TARGET
   id(const range<dimensions> &range) {
     this->_data[0] = range[0];
-    for(std::size_t i = 0; i < dimensions; ++i)
+    for(std::size_t i = 1; i < dimensions; ++i)
       this->_data[i] = range[i];
   }
 
@@ -144,7 +144,7 @@
   operator scalar_conversion_type () const {
     return this->_data[0];
   }
-  
+
   // Implementation of id<dimensions> operatorOP(const id &rhs) const;
   // OP is: +, -, *, /, %, <<, >>, &, |, ˆ, &&, ||, <, >, <=, >=
 #define HIPSYCL_ID_BINARY_OP_OUT_OF_PLACE(op) \
@@ -174,24 +174,14 @@
   HIPSYCL_ID_BINARY_OP_OUT_OF_PLACE(<=)
   HIPSYCL_ID_BINARY_OP_OUT_OF_PLACE(>=)
 
-<<<<<<< HEAD
-#define HIPSYCL_ID_BINARY_OP_OUT_OF_PLACE_SIZE_T(op) \
-  HIPSYCL_UNIVERSAL_TARGET \
-  friend id<dimensions> operator op(const id<dimensions> &lhs, \
-                             const std::size_t &rhs){ \
-    id<dimensions> result; \
-    result._data[0] = static_cast<std::size_t>(lhs._data[0] op rhs); \
-    for(std::size_t i = 1; i < dimensions; ++i) \
-      result._data[i] = static_cast<std::size_t>(lhs._data[i] op rhs); \
-    return result; \
-=======
 #define HIPSYCL_ID_BINARY_OP_OUT_OF_PLACE_SIZE_T(op)                           \
   template<class T, std::enable_if_t<std::is_integral_v<T>, int> = 0>          \
   HIPSYCL_UNIVERSAL_TARGET                                                     \
   friend id<dimensions> operator op(const id<dimensions> &lhs,                 \
                                     const T &rhs) {                            \
     id<dimensions> result;                                                     \
-    for (std::size_t i = 0; i < dimensions; ++i)                               \
+    result._data[0] = static_cast<T>(lhs._data[0] op rhs);                                                                           \
+    for (std::size_t i = 1; i < dimensions; ++i)                               \
       result._data[i] = static_cast<T>(lhs._data[i] op rhs);                   \
     return result;                                                             \
   }                                                                            \
@@ -201,7 +191,6 @@
   HIPSYCL_UNIVERSAL_TARGET friend id<dimensions> operator op(                  \
       const id<dimensions> &lhs, const range<dimensions> &rhs) {               \
     return lhs op rhs[0];                                                      \
->>>>>>> ee8cd86f
   }
 
   HIPSYCL_ID_BINARY_OP_OUT_OF_PLACE_SIZE_T(+)
@@ -244,23 +233,14 @@
   HIPSYCL_ID_BINARY_OP_IN_PLACE(|=)
   HIPSYCL_ID_BINARY_OP_IN_PLACE(^=)
 
-<<<<<<< HEAD
-#define HIPSYCL_ID_BINARY_OP_IN_PLACE_SIZE_T(op) \
-  HIPSYCL_UNIVERSAL_TARGET \
-  friend id<dimensions>& operator op(id<dimensions> &lhs, const std::size_t &rhs) { \
-    lhs._data[0] op rhs; \
-    for(std::size_t i = 1; i < dimensions; ++i) \
-      lhs._data[i] op rhs; \
-    return lhs; \
-=======
 #define HIPSYCL_ID_BINARY_OP_IN_PLACE_SIZE_T(op)                          \
   template<class T, std::enable_if_t<std::is_integral_v<T>, int> = 0>     \
   HIPSYCL_UNIVERSAL_TARGET                                                \
   friend id<dimensions>& operator op(id<dimensions> &lhs, const T &rhs) { \
-    for(std::size_t i = 0; i < dimensions; ++i)                           \
+    lhs._data[0] op rhs;                                                  \
+    for(std::size_t i = 1; i < dimensions; ++i)                           \
       lhs._data[i] op rhs;                                                \
     return lhs;                                                           \
->>>>>>> ee8cd86f
   }
 
   HIPSYCL_ID_BINARY_OP_IN_PLACE_SIZE_T(+=)
@@ -274,25 +254,15 @@
   HIPSYCL_ID_BINARY_OP_IN_PLACE_SIZE_T(|=)
   HIPSYCL_ID_BINARY_OP_IN_PLACE_SIZE_T(^=)
 
-<<<<<<< HEAD
-#define HIPSYCL_ID_BINARY_OP_SIZE_T(op) \
-  HIPSYCL_UNIVERSAL_TARGET \
-  friend id<dimensions> operator op(const size_t &lhs, const id<dimensions> &rhs) { \
-    id<dimensions> result; \
-    result[0] = lhs op rhs[0]; \
-    for(std::size_t i = 1; i < dimensions; ++i) \
-      result[i] = lhs op rhs[i]; \
-    return result; \
-=======
 #define HIPSYCL_ID_BINARY_OP_SIZE_T(op)                                        \
   template<class T, std::enable_if_t<std::is_integral_v<T>, int> = 0>          \
   HIPSYCL_UNIVERSAL_TARGET                                                     \
   friend id<dimensions> operator op(const T &lhs, const id<dimensions> &rhs) { \
     id<dimensions> result;                                                     \
-    for(std::size_t i = 0; i < dimensions; ++i)                                \
+    result[0] = lhs op rhs[0];                                                 \
+    for(std::size_t i = 1; i < dimensions; ++i)                                \
       result[i] = lhs op rhs[i];                                               \
     return result;                                                             \
->>>>>>> ee8cd86f
   }
 
   // OP is: +, -, *, /, %, <<, >>, &, |, ˆ
