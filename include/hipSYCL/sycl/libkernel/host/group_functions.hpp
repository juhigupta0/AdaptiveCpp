/*
 * This file is part of hipSYCL, a SYCL implementation based on CUDA/HIP
 *
 * Copyright (c) 2018 Aksel Alpay
 * All rights reserved.
 *
 * Redistribution and use in source and binary forms, with or without
 * modification, are permitted provided that the following conditions are met:
 *
 * 1. Redistributions of source code must retain the above copyright notice, this
 *    list of conditions and the following disclaimer.
 * 2. Redistributions in binary form must reproduce the above copyright notice,
 *    this list of conditions and the following disclaimer in the documentation
 *    and/or other materials provided with the distribution.
 *
 * THIS SOFTWARE IS PROVIDED BY THE COPYRIGHT HOLDERS AND CONTRIBUTORS "AS IS" AND
 * ANY EXPRESS OR IMPLIED WARRANTIES, INCLUDING, BUT NOT LIMITED TO, THE IMPLIED
 * WARRANTIES OF MERCHANTABILITY AND FITNESS FOR A PARTICULAR PURPOSE ARE
 * DISCLAIMED. IN NO EVENT SHALL THE COPYRIGHT OWNER OR CONTRIBUTORS BE LIABLE FOR
 * ANY DIRECT, INDIRECT, INCIDENTAL, SPECIAL, EXEMPLARY, OR CONSEQUENTIAL DAMAGES
 * (INCLUDING, BUT NOT LIMITED TO, PROCUREMENT OF SUBSTITUTE GOODS OR SERVICES;
 * LOSS OF USE, DATA, OR PROFITS; OR BUSINESS INTERRUPTION) HOWEVER CAUSED AND
 * ON ANY THEORY OF LIABILITY, WHETHER IN CONTRACT, STRICT LIABILITY, OR TORT
 * (INCLUDING NEGLIGENCE OR OTHERWISE) ARISING IN ANY WAY OUT OF THE USE OF THIS
 * SOFTWARE, EVEN IF ADVISED OF THE POSSIBILITY OF SUCH DAMAGE.
 */


#ifndef HIPSYCL_LIBKERNEL_HOST_GROUP_FUNCTIONS_HPP
#define HIPSYCL_LIBKERNEL_HOST_GROUP_FUNCTIONS_HPP

#include "../backend.hpp"
#include "../detail/data_layout.hpp"
#include "../detail/mem_fence.hpp"
#include "../functional.hpp"
#include "../group.hpp"
#include "../id.hpp"
#include "../sub_group.hpp"
#include "../vec.hpp"
#include "hipSYCL/sycl/libkernel/host/host_backend.hpp"
#include <type_traits>

#if HIPSYCL_LIBKERNEL_IS_DEVICE_PASS_HOST

namespace hipsycl {
namespace sycl::detail::host_builtins {

// barrier
template <int Dim>
HIPSYCL_KERNEL_TARGET inline void
__hipsycl_group_barrier(group<Dim> g,
                        memory_scope fence_scope = group<Dim>::fence_scope) {
  if (fence_scope == memory_scope::device) {
    mem_fence<>();
  }
  g.barrier();
}

HIPSYCL_KERNEL_TARGET
inline void __hipsycl_group_barrier(sub_group g, memory_scope fence_scope) {
  // doesn't need sync
}

namespace detail {
// reduce implementation
template <int Dim, typename T, typename BinaryOperation>
HIPSYCL_KERNEL_TARGET T __hipsycl_group_reduce(group<Dim> g, T x,
                                               BinaryOperation binary_op,
                                               T *scratch) {
  const size_t lid = g.get_local_linear_id();

  scratch[lid] = x;
  __hipsycl_group_barrier(g);

  if (g.leader()) {
    T result = scratch[0];

    for (int i = 1; i < g.get_local_range().size(); ++i)
      result = binary_op(result, scratch[i]);

    scratch[0] = result;
  }

  __hipsycl_group_barrier(g);
  T tmp = scratch[0];
  __hipsycl_group_barrier(g);

  return tmp;
}

} // namespace detail

// broadcast
template <int Dim, typename T>
HIPSYCL_KERNEL_TARGET 
T __hipsycl_group_broadcast(
    group<Dim> g, T x,
    typename group<Dim>::linear_id_type local_linear_id = 0) {
  T *scratch = static_cast<T *>(g.get_local_memory_ptr());
  const size_t lid = g.get_local_linear_id();

  if (lid == local_linear_id) {
    scratch[0] = x;
  }

  __hipsycl_group_barrier(g);
  T tmp = scratch[0];
  __hipsycl_group_barrier(g);

  return tmp;
}

template <int Dim, typename T>
HIPSYCL_KERNEL_TARGET T __hipsycl_group_broadcast(
    group<Dim> g, T x, typename group<Dim>::id_type local_id) {
  const size_t target_lid =
      linear_id<g.dimensions>::get(local_id, g.get_local_range());
  return __hipsycl_group_broadcast(g, x, target_lid);
}

template<typename T>
HIPSYCL_KERNEL_TARGET
T __hipsycl_group_broadcast(sub_group g, T x,
                  typename sub_group::linear_id_type local_linear_id = 0) {
  return x;
}

template<typename T>
HIPSYCL_KERNEL_TARGET
T __hipsycl_group_broadcast(sub_group g, T x,
                  typename sub_group::id_type local_id) {
  return x;
}

<<<<<<< HEAD
=======
// barrier
template<int Dim>
HIPSYCL_KERNEL_TARGET
inline void group_barrier(group<Dim> g, memory_scope fence_scope = group<Dim>::fence_scope) {
  if (fence_scope == memory_scope::device) {
    detail::mem_fence<>();
  }
  g.barrier();
}

HIPSYCL_KERNEL_TARGET
inline void group_barrier(sub_group g, memory_scope fence_scope = sub_group::fence_scope) {
  // doesn't need sync
}

>>>>>>> b836149e
// any_of
namespace detail { // until scoped-parallelism can be detected
template <typename Group, typename Ptr, typename Predicate,
          std::enable_if_t<is_group_v<std::decay_t<Group>>, bool> = true>
HIPSYCL_KERNEL_TARGET
bool __hipsycl_leader_any_of(Group g, Ptr first, Ptr last, Predicate pred) {
  bool result = false;

  if (g.leader()) {
    while (first != last) {
      if (pred(*(first++))) {
        result = true;
        break;
      }
    }
  }
  return result;
}
}

template <typename Group, typename Ptr, typename Predicate,
          std::enable_if_t<is_group_v<std::decay_t<Group>>, bool> = true>
HIPSYCL_KERNEL_TARGET 
bool __hipsycl_joint_any_of(Group g, Ptr first, Ptr last,
                            Predicate pred) {
  const bool result = detail::__hipsycl_leader_any_of(g, first, last, pred);
  return group_broadcast(g, result);
}

template<int Dim>
HIPSYCL_KERNEL_TARGET
inline bool __hipsycl_any_of_group(group<Dim> g, bool pred) {
  bool *scratch = static_cast<bool *>(g.get_local_memory_ptr());

  scratch[0] = false;
  __hipsycl_group_barrier(g);

  if (pred)
    scratch[0] = pred;

  __hipsycl_group_barrier(g);

  bool tmp = scratch[0];

  __hipsycl_group_barrier(g);

  return tmp;
}

HIPSYCL_KERNEL_TARGET
inline bool __hipsycl_any_of_group(sub_group g, bool pred) {
  return pred;
}

// all_of
namespace detail { // until scoped-parallelism can be detected
template<typename Group, typename Ptr, typename Predicate,
          std::enable_if_t<is_group_v<std::decay_t<Group>>, bool> = true>
HIPSYCL_KERNEL_TARGET
bool __hipsycl_leader_all_of(Group g, Ptr first, Ptr last, Predicate pred) {
  bool result = true;

  if (g.leader()) {
    while (first != last) {
      if (!pred(*(first++))) {
        result = false;
        break;
      }
    }
  }
  return result;
}
}

template <typename Group, typename Ptr, typename Predicate,
          std::enable_if_t<is_group_v<std::decay_t<Group>>, bool> = true>
HIPSYCL_KERNEL_TARGET bool __hipsycl_joint_all_of(Group g, Ptr first, Ptr last,
                                                  Predicate pred) {
  const bool result = detail::__hipsycl_leader_all_of(g, first, last, pred);
  return group_broadcast(g, result);
}

template<int Dim>
HIPSYCL_KERNEL_TARGET
inline bool __hipsycl_all_of_group(group<Dim> g, bool pred) {
  bool *scratch = static_cast<bool *>(g.get_local_memory_ptr());

  scratch[0] = true;
  __hipsycl_group_barrier(g);

  if (!pred)
    scratch[0] = pred;

  __hipsycl_group_barrier(g);

  bool tmp = scratch[0];

  __hipsycl_group_barrier(g);

  return tmp;
}

HIPSYCL_KERNEL_TARGET
inline bool __hipsycl_all_of_group(sub_group g, bool pred) {
  return pred;
}

// none_of
namespace detail { // until scoped-parallelism can be detected
template <typename Group, typename Ptr, typename Predicate,
          std::enable_if_t<is_group_v<std::decay_t<Group>>, bool> = true>
HIPSYCL_KERNEL_TARGET 
bool __hipsycl_leader_none_of(Group g, Ptr first,
                              Ptr last, Predicate pred) {
  bool result = true;

  if (g.leader()) {
    while (first != last) {
      if (pred(*(first++))) {
        result = false;
        break;
      }
    }
  }
  return result;
}
}

template <typename Group, typename Ptr, typename Predicate,
          std::enable_if_t<is_group_v<std::decay_t<Group>>, bool> = true>
HIPSYCL_KERNEL_TARGET 
bool __hipsycl_joint_none_of(Group g, Ptr first, Ptr last,
                             Predicate pred) {
  auto result = detail::__hipsycl_leader_none_of(g, first, last, pred);
  return group_broadcast(g, result);
}

template<int Dim>
HIPSYCL_KERNEL_TARGET
inline bool __hipsycl_none_of_group(group<Dim> g, bool pred) {
  bool *scratch = static_cast<bool *>(g.get_local_memory_ptr());

  scratch[0] = true;
  __hipsycl_group_barrier(g);

  if (pred)
    scratch[0] = !pred;

  __hipsycl_group_barrier(g);

  bool tmp = scratch[0];

  __hipsycl_group_barrier(g);

  return tmp;
}

HIPSYCL_KERNEL_TARGET
inline bool __hipsycl_none_of_group(sub_group g, bool pred) {
  return pred;
}

// reduce
namespace detail { // until scoped-parallelism can be detected
template<typename Group, typename T, typename BinaryOperation,
          std::enable_if_t<is_group_v<std::decay_t<Group>>, bool> = true>
HIPSYCL_KERNEL_TARGET
T __hipsycl_leader_reduce(Group g, T *first, T *last, 
                          BinaryOperation binary_op) {
  T result{};

  if (first >= last) {
    return T{};
  }

  if (g.leader()) {
#pragma omp simd
    for (T *i = first; i < last; ++i)
      result = binary_op(result, *i);
  }
  return result;
}

template<typename Group, typename V, typename T, typename BinaryOperation,
          std::enable_if_t<is_group_v<std::decay_t<Group>>, bool> = true>
HIPSYCL_KERNEL_TARGET
T __hipsycl_leader_reduce(Group g, T *first, T *last, V init, 
                          BinaryOperation binary_op) {
  auto result = __hipsycl_leader_reduce(g, first, last, binary_op);

  if (g.leader()) {
    result = binary_op(result, init);
  }
  return result;
}
}

template <typename Group, typename Ptr, typename BinaryOperation,
          std::enable_if_t<is_group_v<std::decay_t<Group>>, bool> = true>
HIPSYCL_KERNEL_TARGET
typename std::iterator_traits<Ptr>::value_type
__hipsycl_joint_reduce(Group g, Ptr first, Ptr last, BinaryOperation binary_op) {
  const auto result = detail::__hipsycl_leader_reduce(g, first, last, binary_op);

  return group_broadcast(g, result);
}

template <typename Group, typename Ptr, typename T, typename BinaryOperation,
          std::enable_if_t<is_group_v<std::decay_t<Group>>, bool> = true>
HIPSYCL_KERNEL_TARGET
T __hipsycl_joint_reduce(Group g, Ptr first, Ptr last, T init,
                         BinaryOperation binary_op) {
  const auto result =
      detail::__hipsycl_leader_reduce(g, first, last, init, binary_op);

  return __hipsycl_group_broadcast(g, result);
}

template<int Dim, typename T, typename BinaryOperation>
HIPSYCL_KERNEL_TARGET
T __hipsycl_reduce_over_group(group<Dim> g, T x, BinaryOperation binary_op) {
  T *scratch = static_cast<T *>(g.get_local_memory_ptr());

  T tmp = detail::__hipsycl_group_reduce(g, x, binary_op, scratch);

  return tmp;
}

template<typename T, typename BinaryOperation>
HIPSYCL_KERNEL_TARGET
T __hipsycl_reduce_over_group(sub_group g, T x, BinaryOperation binary_op) {
  return x;
}

// exclusive_scan
namespace detail { // until scoped-parallelism can be detected
template<typename Group, typename V, typename T, typename BinaryOperation,
          std::enable_if_t<is_group_v<std::decay_t<Group>>, bool> = true>
HIPSYCL_KERNEL_TARGET
T *__hipsycl_leader_exclusive_scan(Group g, V *first, V *last, T *result, T init,
                                   BinaryOperation binary_op) {

  if (g.leader()) {
    *(result++) = init;
    while (first != last - 1) {
      *result = binary_op(*(result - 1), *(first++));
      result++;
    }
  }
  return result;
}

template<typename Group, typename V, typename T, typename BinaryOperation,
          std::enable_if_t<is_group_v<std::decay_t<Group>>, bool> = true>
HIPSYCL_KERNEL_TARGET
T *__hipsycl_leader_exclusive_scan(Group g, V *first, V *last, T *result,
                                   BinaryOperation binary_op) {
  return __hipsycl_leader_exclusive_scan(g, first, last, result, T{},
                                         binary_op);
}
}

template <typename Group, typename InPtr, typename OutPtr, typename T,
          typename BinaryOperation,
          std::enable_if_t<is_group_v<std::decay_t<Group>>, bool> = true>
HIPSYCL_KERNEL_TARGET OutPtr
__hipsycl_joint_exclusive_scan(Group g, InPtr first, InPtr last, OutPtr result,
                               T init, BinaryOperation binary_op) {
  const auto ret = detail::__hipsycl_leader_exclusive_scan(
      g, first, last, result, init, binary_op);
  return group_broadcast(g, ret);
}

template <typename Group, typename InPtr, typename OutPtr,
          typename BinaryOperation,
          std::enable_if_t<is_group_v<std::decay_t<Group>>, bool> = true>
HIPSYCL_KERNEL_TARGET OutPtr
__hipsycl_joint_exclusive_scan(Group g, InPtr first, InPtr last, OutPtr result,
                               BinaryOperation binary_op) {
  return host_builtins::__hipsycl_joint_exclusive_scan(
      g, first, last, result, typename std::remove_pointer_t<InPtr>{},
      binary_op);
}

template <int Dim, typename V, typename T, typename BinaryOperation>
HIPSYCL_KERNEL_TARGET T __hipsycl_exclusive_scan_over_group(
    group<Dim> g, V x, T init, BinaryOperation binary_op) {
  T *          scratch = static_cast<T *>(g.get_local_memory_ptr());
  const size_t lid     = g.get_local_linear_id();

  if (lid + 1 < 1024)
    scratch[lid + 1] = x;
  __hipsycl_group_barrier(g);

  if (g.leader()) {
    scratch[0] = init;
    for (int i = 1; i < g.get_local_range().size(); ++i)
      scratch[i] = binary_op(scratch[i], scratch[i - 1]);
  }

  __hipsycl_group_barrier(g);
  T tmp = scratch[lid];
  __hipsycl_group_barrier(g);

  return tmp;
}

template <typename V, typename T, typename BinaryOperation>
HIPSYCL_KERNEL_TARGET T __hipsycl_exclusive_scan_over_group(
    sub_group g, V x, T init, BinaryOperation binary_op) {
  return binary_op(x, init);
}

template <typename Group, typename T, typename BinaryOperation,
          std::enable_if_t<is_group_v<std::decay_t<Group>>, bool> = true>
HIPSYCL_KERNEL_TARGET T
__hipsycl_exclusive_scan_over_group(Group g, T x, BinaryOperation binary_op) {
  return __hipsycl_exclusive_scan_over_group(g, x, T{}, binary_op);
}

// inclusive_scan
namespace detail { // until scoped-parallelism can be detected
template <typename Group, typename V, typename T, typename BinaryOperation,
          std::enable_if_t<is_group_v<std::decay_t<Group>>, bool> = true>
HIPSYCL_KERNEL_TARGET T *
__hipsycl_leader_inclusive_scan(Group g, V *first, V *last, T *result,
                                BinaryOperation binary_op, T init) {
  if (first == last)
    return result;

  if (g.leader()) {
    *(result++) = binary_op(init, *(first++));
    while (first != last) {
      *result = binary_op(*(result - 1), *(first++));
      result++;
    }
  }
  return result;
}

template <typename Group, typename V, typename T, typename BinaryOperation,
          std::enable_if_t<is_group_v<std::decay_t<Group>>, bool> = true>
HIPSYCL_KERNEL_TARGET T *
__hipsycl_leader_inclusive_scan(Group g, V *first, V *last, T *result,
                                BinaryOperation binary_op) {
  return __hipsycl_leader_inclusive_scan(g, first, last, result, binary_op, T{});
}
}

template <typename Group, typename InPtr, typename OutPtr, typename T,
          typename BinaryOperation,
          std::enable_if_t<is_group_v<std::decay_t<Group>>, bool> = true>
HIPSYCL_KERNEL_TARGET OutPtr
__hipsycl_joint_inclusive_scan(Group g, InPtr first, InPtr last, OutPtr result,
                               BinaryOperation binary_op, T init) {
  auto ret = detail::__hipsycl_leader_inclusive_scan(g, first, last, result,
                                                     binary_op, init);
  return __hipsycl_group_broadcast(g, ret);
}

template <typename Group, typename InPtr, typename OutPtr,
          typename BinaryOperation,
          std::enable_if_t<is_group_v<std::decay_t<Group>>, bool> = true>
HIPSYCL_KERNEL_TARGET OutPtr
__hipsycl_joint_inclusive_scan(Group g, InPtr first, InPtr last, OutPtr result,
                               BinaryOperation binary_op) {
  return __hipsycl_joint_inclusive_scan(
      g, first, last, result, binary_op,
      typename std::remove_pointer_t<InPtr>{});
}
template <int Dim, typename T, typename BinaryOperation>
HIPSYCL_KERNEL_TARGET
T __hipsycl_inclusive_scan_over_group(
    group<Dim> g, T x, BinaryOperation binary_op) {
  T *          scratch = static_cast<T *>(g.get_local_memory_ptr());
  const size_t lid     = g.get_local_linear_id();

  scratch[lid] = x;
  __hipsycl_group_barrier(g);

  if (g.leader()) {
    for (int i = 1; i < g.get_local_range().size(); ++i)
      scratch[i] = binary_op(scratch[i], scratch[i - 1]);
  }

  __hipsycl_group_barrier(g);
  T tmp = scratch[lid];
  __hipsycl_group_barrier(g);

  return tmp;
}

template <typename T, typename BinaryOperation>
HIPSYCL_KERNEL_TARGET T __hipsycl_inclusive_scan_over_group(
    sub_group g, T x, BinaryOperation binary_op) {
  return x;
}

template <typename Group, typename V, typename T, typename BinaryOperation,
          std::enable_if_t<is_group_v<std::decay_t<Group>>, bool> = true>
HIPSYCL_KERNEL_TARGET T __hipsycl_inclusive_scan_over_group(
    Group g, V x, T init, BinaryOperation binary_op) {
  T scan = __hipsycl_inclusive_scan_over_group(g, T{x}, binary_op);
  return binary_op(scan, init);
}

// shift_left
template <int Dim, typename T>
HIPSYCL_KERNEL_TARGET
T __hipsycl_shift_group_left(
    group<Dim> g, T x, typename group<Dim>::linear_id_type delta = 1) {
  T *scratch = static_cast<T *>(g.get_local_memory_ptr());

  typename group<Dim>::linear_id_type lid        = g.get_local_linear_id();
  typename group<Dim>::linear_id_type target_lid = lid + delta;

  scratch[lid] = x;
  __hipsycl_group_barrier(g);

  if (target_lid > g.get_local_range().size())
    target_lid = 0;

  x = scratch[target_lid];
  __hipsycl_group_barrier(g);

  return x;
}

template <typename T>
HIPSYCL_KERNEL_TARGET T __hipsycl_shift_group_left(
    sub_group g, T x, typename sub_group::linear_id_type delta = 1) {
  return x;
}

// shift_right
template <int Dim, typename T>
HIPSYCL_KERNEL_TARGET T __hipsycl_shift_group_right(
    group<Dim> g, T x, typename group<Dim>::linear_id_type delta = 1) {
  T *scratch = static_cast<T *>(g.get_local_memory_ptr());

  typename group<Dim>::linear_id_type lid        = g.get_local_linear_id();
  typename group<Dim>::linear_id_type target_lid = lid - delta;

  scratch[lid] = x;
  __hipsycl_group_barrier(g);

  // checking for both larger and smaller in case 'group<Dim>::linear_id_type' is not unsigned
  if (target_lid > g.get_local_range().size() || target_lid < 0)
    target_lid = 0;

  x = scratch[target_lid];
  __hipsycl_group_barrier(g);

  return x;
}

template <typename T>
HIPSYCL_KERNEL_TARGET T __hipsycl_shift_group_right(
    sub_group g, T x, typename sub_group::linear_id_type delta = 1) {
  return x;
}

// permute_group_by_xor
template <int Dim, typename T>
HIPSYCL_KERNEL_TARGET T __hipsycl_permute_group_by_xor(
    group<Dim> g, T x, typename group<Dim>::linear_id_type mask) {
  T *scratch = static_cast<T *>(g.get_local_memory_ptr());

  typename group<Dim>::linear_id_type lid        = g.get_local_linear_id();
  typename group<Dim>::linear_id_type target_lid = lid ^ mask;

  scratch[lid] = x;
  __hipsycl_group_barrier(g);

  // checking for both larger and smaller in case 'group<Dim>::linear_id_type' is not unsigned
  if (target_lid > g.get_local_range().size() || target_lid < 0)
    target_lid = 0;

  x = scratch[target_lid];
  __hipsycl_group_barrier(g);

  return x;
}

// permute_group_by_xor
template <typename T>
HIPSYCL_KERNEL_TARGET T __hipsycl_permute_group_by_xor(
    sub_group g, T x, typename sub_group::linear_id_type mask) {
  return x;
}

// select_from_group
template <int Dim, typename T>
HIPSYCL_KERNEL_TARGET T __hipsycl_select_from_group(
    group<Dim> g, T x, typename group<Dim>::id_type remote_local_id) {
  T *scratch = static_cast<T *>(g.get_local_memory_ptr());

  typename group<Dim>::linear_id_type lid = g.get_local_linear_id();
  typename group<Dim>::linear_id_type target_lid =
      linear_id<g.dimensions>::get(remote_local_id, g.get_local_range());

  scratch[lid] = x;
  __hipsycl_group_barrier(g);

  // checking for both larger and smaller in case 'group<Dim>::linear_id_type' is not unsigned
  if (target_lid > g.get_local_range().size() || target_lid < 0)
    target_lid = 0;

  x = scratch[target_lid];
  __hipsycl_group_barrier(g);

  return x;
}

template <typename T>
HIPSYCL_KERNEL_TARGET T __hipsycl_select_from_group(
    sub_group g, T x, typename sub_group::id_type remote_local_id) {
  return x;
}

} // namespace sycl
} // namespace hipsycl

#endif

#endif // HIPSYCL_LIBKERNEL_HOST_GROUP_FUNCTIONS_HPP
<|MERGE_RESOLUTION|>--- conflicted
+++ resolved
@@ -57,7 +57,9 @@
 }
 
 HIPSYCL_KERNEL_TARGET
-inline void __hipsycl_group_barrier(sub_group g, memory_scope fence_scope) {
+inline void
+__hipsycl_group_barrier(sub_group g,
+                        memory_scope fence_scope = sub_group::fence_scope) {
   // doesn't need sync
 }
 
@@ -132,24 +134,6 @@
   return x;
 }
 
-<<<<<<< HEAD
-=======
-// barrier
-template<int Dim>
-HIPSYCL_KERNEL_TARGET
-inline void group_barrier(group<Dim> g, memory_scope fence_scope = group<Dim>::fence_scope) {
-  if (fence_scope == memory_scope::device) {
-    detail::mem_fence<>();
-  }
-  g.barrier();
-}
-
-HIPSYCL_KERNEL_TARGET
-inline void group_barrier(sub_group g, memory_scope fence_scope = sub_group::fence_scope) {
-  // doesn't need sync
-}
-
->>>>>>> b836149e
 // any_of
 namespace detail { // until scoped-parallelism can be detected
 template <typename Group, typename Ptr, typename Predicate,
