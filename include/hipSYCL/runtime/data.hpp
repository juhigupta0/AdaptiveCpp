/*
 * This file is part of hipSYCL, a SYCL implementation based on CUDA/HIP
 *
 * Copyright (c) 2019 Aksel Alpay
 * All rights reserved.
 *
 * Redistribution and use in source and binary forms, with or without
 * modification, are permitted provided that the following conditions are met:
 *
 * 1. Redistributions of source code must retain the above copyright notice, this
 *    list of conditions and the following disclaimer.
 * 2. Redistributions in binary form must reproduce the above copyright notice,
 *    this list of conditions and the following disclaimer in the documentation
 *    and/or other materials provided with the distribution.
 *
 * THIS SOFTWARE IS PROVIDED BY THE COPYRIGHT HOLDERS AND CONTRIBUTORS "AS IS" AND
 * ANY EXPRESS OR IMPLIED WARRANTIES, INCLUDING, BUT NOT LIMITED TO, THE IMPLIED
 * WARRANTIES OF MERCHANTABILITY AND FITNESS FOR A PARTICULAR PURPOSE ARE
 * DISCLAIMED. IN NO EVENT SHALL THE COPYRIGHT OWNER OR CONTRIBUTORS BE LIABLE FOR
 * ANY DIRECT, INDIRECT, INCIDENTAL, SPECIAL, EXEMPLARY, OR CONSEQUENTIAL DAMAGES
 * (INCLUDING, BUT NOT LIMITED TO, PROCUREMENT OF SUBSTITUTE GOODS OR SERVICES;
 * LOSS OF USE, DATA, OR PROFITS; OR BUSINESS INTERRUPTION) HOWEVER CAUSED AND
 * ON ANY THEORY OF LIABILITY, WHETHER IN CONTRACT, STRICT LIABILITY, OR TORT
 * (INCLUDING NEGLIGENCE OR OTHERWISE) ARISING IN ANY WAY OUT OF THE USE OF THIS
 * SOFTWARE, EVEN IF ADVISED OF THE POSSIBILITY OF SUCH DAMAGE.
 */

#ifndef HIPSYCL_DATA_HPP
#define HIPSYCL_DATA_HPP

#include <limits>
#include <mutex>
#include <vector>
#include <utility>
#include <algorithm>
#include <limits>

#include "hipSYCL/common/debug.hpp"
#include "hipSYCL/sycl/access.hpp"
#include "dag_node.hpp"
#include "device_id.hpp"
#include "util.hpp"

namespace hipsycl {
namespace rt {

void generic_pointer_free(device_id, void*);

class range_store
{
public:
  using rect = std::pair<id<3>, range<3>>;

  enum class data_state : char
  {
    empty = 0,
    available,
  };

  range_store(range<3> size);

  void add(const rect& r);
  
  void remove(const rect& r);

  range<3> get_size() const;

  void intersections_with(const rect& r, 
                          data_state desired_state,
                          std::vector<rect>& out) const;

  void intersections_with(const rect& r, 
                          std::vector<rect>& out) const
  { intersections_with(r, data_state::available, out); }

  void inverted_intersections_with(const rect& r, 
                                  std::vector<rect>& out) const
  { intersections_with(r, data_state::empty, out); }                             
    
  bool entire_range_equals(const rect&, data_state desired_state) const;

  bool entire_range_filled(const rect& r) const
  { return entire_range_equals(r, data_state::available); }

  bool entire_range_empty(const rect& r) const
  { return entire_range_equals(r, data_state::empty); }

private:
  template<class Entry_selection_predicate>
  range<3> find_max_contiguous_rect_extent(
    id<3> begin,
    id<3> search_range_end,
    Entry_selection_predicate p) const
  {
    // Find out length of longest contiguous row
    size_t z_size = 
      find_z_size(begin, search_range_end, p);

    // Now go to 2D and find out width of surface
    size_t y_size = 1;
    if(_size[1] > 1)
      y_size = find_y_size(begin, search_range_end, z_size, p);

    // Now 3D
    size_t x_size = 1;
    if(_size[0] > 1)
      x_size = find_x_size(begin, search_range_end, z_size, y_size, p);

    return range<3>{x_size, y_size, z_size};
    
  }

  template<class Entry_selection_predicate>
  size_t find_x_size(id<3> begin,
                     id<3> search_range_end,
                     size_t z_size,
                     size_t y_size,
                     Entry_selection_predicate p) const
  {
    for(size_t x_offset = 0; x_offset < search_range_end[0]-begin[0]; ++x_offset){
      id<3> surface_begin = begin;
      surface_begin[0] += x_offset;

      if(find_y_size(surface_begin, search_range_end, z_size, p) != y_size){
        return x_offset;
      }
    }
    return search_range_end[0] - begin[0];
  }

  template<class Entry_selection_predicate>
  size_t find_y_size(id<3> begin,
                    id<3> search_range_end,
                    size_t z_size,
                    Entry_selection_predicate p) const
  {
    for(size_t y_offset = 0; y_offset < search_range_end[1]-begin[1]; ++y_offset){
      id<3> row_begin = begin;
      row_begin[1] += y_offset;

      if(find_z_size(row_begin, search_range_end, p) != z_size){
        return y_offset;
      }
    }
    return search_range_end[1] - begin[1];
  }

  template<class Entry_selection_predicate>
  size_t find_z_size(id<3> begin,
                    id<3> search_range_end,
                    Entry_selection_predicate p) const
  {
    size_t base_pos = get_index(begin);
    size_t max_length = search_range_end[2] - begin[2];
    for(size_t offset = 0; offset < max_length; ++offset)
    {
      if(!p(base_pos + offset))
        return offset;
    }
    return max_length;
  }

  template<class Function>
  void for_each_element_in_range(const rect& r,
    std::vector<data_state>& v,
    Function f) const
  {
    for(size_t x = r.first[0]; x < r.second[0]+r.first[0]; ++x){
      for(size_t y = r.first[1]; y < r.second[1]+r.first[1]; ++y){
        for(size_t z = r.first[2]; z < r.second[2]+r.first[2]; ++z){

          id<3> idx{x,y,z};
          size_t pos = get_index(idx);
          assert(pos < v.size());
          f(id<3>{x,y,z}, v[pos]);
        }
      }
    }
  }

  template<class Function>
  void for_each_element_in_range(const rect& r, 
    const std::vector<data_state>& v, 
    Function f) const
  {
    for(size_t x = r.first[0]; x < r.second[0]+r.first[0]; ++x){
      for(size_t y = r.first[1]; y < r.second[1]+r.first[1]; ++y){
        for(size_t z = r.first[2]; z < r.second[2]+r.first[2]; ++z){

          id<3> idx{x,y,z};
          size_t pos = get_index(idx);
          assert(pos < v.size());
          f(id<3>{x,y,z}, v[pos]);
        }
      }
    }
  }

  template<class Function>
  void for_each_element_in_range(const rect& r, Function f) const
  { for_each_element_in_range(r, _contained_data, f); }

  template<class Function>
  void for_each_element_in_range(const rect& r, Function f)
  { for_each_element_in_range(r, _contained_data, f); }

  size_t get_index(id<3> pos) const
  {
    return pos[0] * _size[1] * _size[2] + pos[1] * _size[2] + pos[2]; 
  }

  range<3> _size;
  std::vector<data_state> _contained_data;
};


struct data_user
{
  std::weak_ptr<dag_node> user;
  sycl::access::mode mode;
  sycl::access::target target;
  id<3> offset;
  rt::range<3> range;
};


class data_user_tracker
{
public:
  using user_iterator = std::vector<data_user>::iterator;
  using const_user_iterator = std::vector<data_user>::const_iterator;

  data_user_tracker() = default;
  data_user_tracker(const data_user_tracker& other);
  data_user_tracker(data_user_tracker&& other);
  data_user_tracker& operator=(data_user_tracker other);
  data_user_tracker& operator=(data_user_tracker&& other);

  const std::vector<data_user> get_users() const;

  template<class F>
  void for_each_user(F f){
    std::lock_guard<std::mutex> lock{_lock};
    for(auto& user : _users) {
      f(user);
    }
  }

  bool has_user(dag_node_ptr user) const;

  void release_dead_users();
  void add_user(dag_node_ptr user, 
                sycl::access::mode mode, 
                sycl::access::target target, 
                id<3> offset, 
                range<3> range);
private:
  std::vector<data_user> _users;
  mutable std::mutex _lock;
};

template <class Memory_descriptor>
struct data_allocation {

  using allocation_function = std::function<Memory_descriptor(
      range<3> num_elements, std::size_t element_size)>;
  
  device_id dev;
  Memory_descriptor memory;
  range_store invalid_pages;
  bool is_owned;
};

template <class Memory_descriptor> class allocation_list {
public:
  template<class BinaryPredicate>
  bool add_if_unique(BinaryPredicate&& comparator, data_allocation<Memory_descriptor> &&new_alloc) {
    std::lock_guard<std::mutex> lock{_mutex};

    for (const auto &alloc : _allocations) {
      if (comparator(alloc, new_alloc))
        return false;
    }

    _allocations.push_back(new_alloc);
    return true;
  }

  template <class Handler> void for_each_allocation_while(Handler &&h) const {
    std::lock_guard<std::mutex> lock{_mutex};

    for (const auto &alloc : _allocations) {
      if (!h(alloc))
        break;
    }
  }

  template <class Handler> void for_each_allocation_while(Handler &&h) {
    std::lock_guard<std::mutex> lock{_mutex};

    for (auto &alloc : _allocations) {
      if (!h(alloc))
        break;
    }
  }

  template <class UnaryPredicate, class Handler>
  bool select_and_handle(UnaryPredicate &&selector, Handler &&h) {
    std::lock_guard<std::mutex> lock{_mutex};
    for (auto &alloc : _allocations) {
      if (selector(alloc)) {
        h(alloc);
        return true;
      }
    }
    return false;
  }

  template <class UnaryPredicate, class Handler>
  bool select_and_handle(UnaryPredicate &&selector, Handler &&h) const {
    std::lock_guard<std::mutex> lock{_mutex};
    for (const auto &alloc : _allocations) {
      if (selector(alloc)) {
        h(alloc);
        return true;
      }
    }
    return false;
  }

  template <class UnaryPredicate>
  bool has_match(UnaryPredicate &&selector) const {
    return select_and_handle(selector, [](const auto&){});
  }
private:
  std::vector<data_allocation<Memory_descriptor>> _allocations;
  mutable std::mutex _mutex;
};


/// Manages data regions on different devices under
/// the assumptions:
/// * different devices may have copies of the same data regions
/// * data is managed at a "page" granularity (a 3D subrange of the data region)
/// * data accesses cover a 3D (sub-)range of the whole buffer
/// * data ranges on some devices may be outdated due to writes on
///   other devices
///
/// The interface of this class works in terms of numbers of elements, not
/// bytes!
template<class Memory_descriptor = void*>
class data_region
{
public:
  /// Controls when two allocations are considered equal in order
  /// to maintain the requirement that allocations are unique.
  class default_allocation_comparator {
  public:
    bool operator()(const data_allocation<Memory_descriptor> &a1,
                    const data_allocation<Memory_descriptor> &a2) const {
      return a1.dev == a2.dev;
    }
  };
  /// Controls which allocation is selected when looking for an
  /// allocation to use on a given device.
  /// Together with \c default_allocation_comparator, this currently
  /// enforces the policy that each device has its own dedicated allocation.
  /// However in the future it may be desirable to share allocations
  /// between multiple devices, e.g. different CPU backends.
  class default_allocation_selector {
  public:
    default_allocation_selector(rt::device_id dev) : _dev{dev} {}

    bool operator()(const data_allocation<Memory_descriptor> &alloc) const {
      return alloc.dev == _dev;
    }
  private: device_id _dev;
  };

  using page_range = std::pair<id<3>, range<3>>;
  using allocation_function =
      typename data_allocation<Memory_descriptor>::allocation_function;


  /// Construct object
  /// \param num_elements The 3D number of elements in each dimension. Each
  /// dimension must be a multiple of the page size
  /// \param page_size The size (numbers of elements) of the granularity of data
  /// management
<<<<<<< HEAD
  data_region(range<3> num_elements, std::size_t element_size,
              range<3> page_size,
              destruction_handler on_destruction = [](data_region *) {})
      : _element_size{element_size}, _on_destruction{on_destruction},
        _page_size{page_size}, _num_elements{num_elements} {
=======
  data_region(
      range<3> num_elements, std::size_t element_size, range<3> page_size)
      : _element_size{element_size}, _page_size{page_size},
        _num_elements{num_elements} {
>>>>>>> f2904b3e

    for(std::size_t i = 0; i < 3; ++i){
      assert(page_size[i] > 0);
      if(num_elements[i] != 1)
        assert(num_elements[i] % page_size[i] == 0);
    }
    
    _num_pages = num_elements / page_size;
    for(int i = 0; i < 3; ++i)
      if(_num_pages[i] == 0)
        _num_pages[i] = 1;

    HIPSYCL_DEBUG_INFO << "data_region: constructed with page table dimensions "
                       << _num_pages[0] << " " << _num_pages[1] << " "
                       << _num_pages[2] << std::endl;
  }

  ~data_region() {
<<<<<<< HEAD
    _on_destruction(this);
    for(const auto& alloc : _allocations) {
=======
    _allocations.for_each_allocation_while([](auto& alloc) {
>>>>>>> f2904b3e
      if(alloc.memory && alloc.is_owned) {
        device_id dev = alloc.dev;
        HIPSYCL_DEBUG_INFO << "data_region::~data_region: Freeing allocation "
                           << alloc.memory << std::endl;
        generic_pointer_free(dev, alloc.memory);
      }
      return true;
    });
  }

  /// Iterate over all allocations, abort as soon as \c h() returns false.
  /// \param h A callable of signature \c bool(const data_allocation&)
  template <class Handler> void for_each_allocation_while(Handler &&h) const {
    _allocations.for_each_allocation_while(h);
  }

  /// Iterate over all allocations, abort as soon as \c h() returns false.
  /// \param h A callable of signature \c bool(data_allocation&)
  template <class Handler> void for_each_allocation_while(Handler &&h) {
    _allocations.for_each_allocation_while(h);
  }

  bool has_allocation(const device_id &d) const {
    return _allocations.has_match(default_allocation_selector{d});
  }

  void add_empty_allocation(const device_id &d,
                            Memory_descriptor memory_context,
                            bool takes_ownership = true) {
    // Make sure that there isn't already an allocation on the given device
    assert(!has_allocation(d));

    this->add_allocation<initial_data_state::invalid>(d, memory_context,
                                                      takes_ownership);
  }

  void add_nonempty_allocation(const device_id &d,
                               Memory_descriptor memory_context,
                               bool takes_ownership = false) {
    // Make sure that there isn't already an allocation on the given device
    assert(!has_allocation(d));

    // TODO in principle we would also need to invalidate other allocations,
    // if we get a *new* allocation that should now be considered valid.
    // In practice this is not really needed because this function
    // is only invoked at the initialization of a buffer if constructed
    // with an existing pointer (e.g. host pointer).
    this->add_allocation<initial_data_state::valid>(d, memory_context,
                                                    takes_ownership);
  }

  /// Converts an offset into the data buffer (in element numbers) and the
  /// data length (in element numbers) into an equivalent \c page_range.
  page_range get_page_range(id<3> data_offset, range<3> data_range) const {
    // Is thread safe without lock because it doesn't modify internal state
    // and doesn't access mutable members.
    id<3> page_begin{0,0,0};
    
    for(int i = 0; i < 3; ++i)
      page_begin[i] =  data_offset[i] / _page_size[i];

    id<3> page_end = page_begin;

    for (int i = 0; i < 3; ++i)
      page_end[i] =
          (data_offset[i] + data_range[i] + _page_size[i] - 1) / _page_size[i];
    

    range<3> page_range{1,1,1};
    for (int i = 0; i < 3; ++i)
      page_range[i] = page_end[i] - page_begin[i];

    return std::make_pair(page_begin, page_range);
  }

  /// Marks an allocation range on a give device as not invalidated
  void mark_range_valid(const device_id &d, id<3> data_offset,
                        range<3> data_size)
  {
    page_range pr = get_page_range(data_offset, data_size);

    assert(has_allocation(d));

    _allocations.select_and_handle(default_allocation_selector{d},
                                   [&](auto &alloc) {
      alloc.invalid_pages.remove(pr);              
    });
  }
  
  /// Marks an allocation range on a given device most recent
  void mark_range_current(const device_id& d,
      id<3> data_offset,
      range<3> data_size)
  {
    page_range pr = get_page_range(data_offset, data_size);

    default_allocation_selector argument_match{d};

    _allocations.for_each_allocation_while([&](auto &alloc) {
      if (argument_match(alloc)) {
        alloc.invalid_pages.remove(pr);
      } else {
        alloc.invalid_pages.add(pr);
      }
      return true;
    });
  }

  void get_outdated_regions(const device_id& d,
                            id<3> data_offset,
                            range<3> data_size,
                            std::vector<range_store::rect>& out) const
  {
    assert(has_allocation(d));

    // Convert byte offsets/sizes to page ranges
    page_range pr = get_page_range(data_offset, data_size);
    id<3> first_page = pr.first;
    range<3> num_pages = pr.second;

    // Find outdated regions among pages
    bool was_found = _allocations.select_and_handle(
        default_allocation_selector{d}, [&](auto &alloc) {
          alloc.invalid_pages.intersections_with(
              std::make_pair(first_page, num_pages), out);
        });
    
    assert(was_found);
    
    // Convert back to num elements
    for(range_store::rect& r : out) {
      for(int i = 0; i < 3; ++i) {
        r.first[i] *= _page_size[i];
        r.second[i] *= _page_size[i];
      }
    }
  }

  void get_update_source_candidates(
              const device_id& d,
              const range_store::rect& data_range,
              std::vector<std::pair<device_id, range_store::rect>>& update_sources) const
  {
    update_sources.clear();

    page_range pr = get_page_range(data_range.first, data_range.second);

    default_allocation_selector selector{d};
    _allocations.for_each_allocation_while([&](const auto &alloc) {
      // Find all valid pages that are *not* accessible on the given device
      if (!selector(alloc)) {
        if(alloc.invalid_pages.entire_range_empty(pr)) {
          update_sources.push_back(std::make_pair(alloc.dev, data_range));
        }
      }
      return true;
    });
    if(update_sources.empty()){
      assert(false && "Could not find valid data source for updating data buffer - "
              "this can happen if several data transfers are required to update accessed range, "
              "which is not yet supported.");
    }
  }

  data_user_tracker& get_users()
  { return _user_tracker; }

  const data_user_tracker& get_users() const
  { return _user_tracker; }

<<<<<<< HEAD
=======
  /// Set an id for this data region. This is used by the \c dag_enumerator
  /// to efficiently identify this object during dag expansion/scheduling
  void set_enumerated_id(std::size_t id) { _enumerated_id = id; }
  std::size_t get_id() const { return _enumerated_id; }

  void unset_id()
  { _enumerated_id = std::numeric_limits<std::size_t>::max(); }

  bool has_id() const
  { return _enumerated_id != std::numeric_limits<std::size_t>::max(); }

>>>>>>> f2904b3e
  std::size_t get_element_size() const { return _element_size; }

  range<3> get_num_elements() const { return _num_elements; }

  Memory_descriptor get_memory(device_id dev) const
  {
    assert(has_allocation(dev));

    Memory_descriptor mem{};
    bool was_found = _allocations.select_and_handle(
        default_allocation_selector{dev}, [&](const auto &alloc) {
          mem = alloc.memory;
    });

    assert(was_found);
    return mem;
  }

  data_allocation<Memory_descriptor> get_allocation(device_id dev) const {
    assert(has_allocation(dev));

    data_allocation<Memory_descriptor> found_alloc;
    bool was_found = _allocations.select_and_handle(
        default_allocation_selector{dev}, [&](const auto &alloc) {
          found_alloc = alloc;
    });

    assert(was_found);
    return found_alloc;
  }

  template <class Handler>
  bool find_and_handle_allocation(device_id dev, Handler &&h) const {
    return _allocations.select_and_handle(default_allocation_selector{dev}, h);
  }

  template <class Handler>
  bool find_and_handle_allocation(device_id dev, Handler &&h) {
    return _allocations.select_and_handle(default_allocation_selector{dev}, h);
  }

  template <class Handler>
  bool find_and_handle_allocation(Memory_descriptor mem, Handler &&h) const {
    return _allocations.select_and_handle([mem](const auto &alloc) {
      return alloc.memory == mem;
    }, h);
  }

  template <class Handler>
  bool find_and_handle_allocation(Memory_descriptor mem, Handler &&h) {
    return _allocations.select_and_handle([mem](const auto &alloc) {
      return alloc.memory == mem;
    }, h);
  }
  
  bool has_initialized_content(id<3> data_offset,
                               range<3> data_range) const {
    page_range pr = get_page_range(data_offset, data_range);

    bool found_valid_pages = false;

    _allocations.for_each_allocation_while([&](const auto &alloc) {
      if (!alloc.invalid_pages.entire_range_filled(pr)) {
        found_valid_pages = true;
        return false;
      }
      return true;
    });

    return found_valid_pages;
  }

private:
  
  std::size_t _element_size;

  allocation_list<Memory_descriptor> _allocations;

  enum class initial_data_state {
    valid,
    invalid
  };

<<<<<<< HEAD
  std::vector<data_allocation> _allocations;
  destruction_handler _on_destruction;
  
  typename std::vector<data_allocation>::iterator
  find_allocation(device_id dev)
  {
    return std::find_if(_allocations.begin(), _allocations.end(),
      [dev](const data_allocation& current){
        return current.dev == dev;
    });
  }
=======
  template<initial_data_state InitialState>
  void add_allocation(const device_id &d, Memory_descriptor memory_context,
                      bool takes_ownership = true) {
    // Make sure that there isn't already an allocation on the given device
    assert(!has_allocation(d));

    data_allocation<Memory_descriptor> new_alloc{
        d, memory_context, range_store{_num_pages}, takes_ownership};
>>>>>>> f2904b3e

    if constexpr(InitialState == initial_data_state::invalid) {
      new_alloc.invalid_pages.add(std::make_pair(id<3>{0, 0, 0}, _num_pages));
    } else {
      new_alloc.invalid_pages.remove(std::make_pair(id<3>{0, 0, 0}, _num_pages));
    }

    bool was_inserted = _allocations.add_if_unique(
        default_allocation_comparator{}, std::move(new_alloc));

    // If another thread has added an allocation for this device in the meantime
    // this may fail. The API however currently does not allow for this to
    // happen as allocations are either added at buffer construction, or
    // later on by the scheduler.
    assert(was_inserted);
  }

  range<3> _page_size;
  range<3> _num_pages;
  range<3> _num_elements;

  data_user_tracker _user_tracker;

  std::size_t _enumerated_id;
};

using buffer_data_region = data_region<void*>;



}
}

#endif<|MERGE_RESOLUTION|>--- conflicted
+++ resolved
@@ -387,18 +387,10 @@
   /// dimension must be a multiple of the page size
   /// \param page_size The size (numbers of elements) of the granularity of data
   /// management
-<<<<<<< HEAD
-  data_region(range<3> num_elements, std::size_t element_size,
-              range<3> page_size,
-              destruction_handler on_destruction = [](data_region *) {})
-      : _element_size{element_size}, _on_destruction{on_destruction},
-        _page_size{page_size}, _num_elements{num_elements} {
-=======
   data_region(
       range<3> num_elements, std::size_t element_size, range<3> page_size)
       : _element_size{element_size}, _page_size{page_size},
         _num_elements{num_elements} {
->>>>>>> f2904b3e
 
     for(std::size_t i = 0; i < 3; ++i){
       assert(page_size[i] > 0);
@@ -417,12 +409,7 @@
   }
 
   ~data_region() {
-<<<<<<< HEAD
-    _on_destruction(this);
-    for(const auto& alloc : _allocations) {
-=======
     _allocations.for_each_allocation_while([](auto& alloc) {
->>>>>>> f2904b3e
       if(alloc.memory && alloc.is_owned) {
         device_id dev = alloc.dev;
         HIPSYCL_DEBUG_INFO << "data_region::~data_region: Freeing allocation "
@@ -593,20 +580,6 @@
   const data_user_tracker& get_users() const
   { return _user_tracker; }
 
-<<<<<<< HEAD
-=======
-  /// Set an id for this data region. This is used by the \c dag_enumerator
-  /// to efficiently identify this object during dag expansion/scheduling
-  void set_enumerated_id(std::size_t id) { _enumerated_id = id; }
-  std::size_t get_id() const { return _enumerated_id; }
-
-  void unset_id()
-  { _enumerated_id = std::numeric_limits<std::size_t>::max(); }
-
-  bool has_id() const
-  { return _enumerated_id != std::numeric_limits<std::size_t>::max(); }
-
->>>>>>> f2904b3e
   std::size_t get_element_size() const { return _element_size; }
 
   range<3> get_num_elements() const { return _num_elements; }
@@ -680,7 +653,6 @@
   }
 
 private:
-  
   std::size_t _element_size;
 
   allocation_list<Memory_descriptor> _allocations;
@@ -690,19 +662,6 @@
     invalid
   };
 
-<<<<<<< HEAD
-  std::vector<data_allocation> _allocations;
-  destruction_handler _on_destruction;
-  
-  typename std::vector<data_allocation>::iterator
-  find_allocation(device_id dev)
-  {
-    return std::find_if(_allocations.begin(), _allocations.end(),
-      [dev](const data_allocation& current){
-        return current.dev == dev;
-    });
-  }
-=======
   template<initial_data_state InitialState>
   void add_allocation(const device_id &d, Memory_descriptor memory_context,
                       bool takes_ownership = true) {
@@ -711,7 +670,6 @@
 
     data_allocation<Memory_descriptor> new_alloc{
         d, memory_context, range_store{_num_pages}, takes_ownership};
->>>>>>> f2904b3e
 
     if constexpr(InitialState == initial_data_state::invalid) {
       new_alloc.invalid_pages.add(std::make_pair(id<3>{0, 0, 0}, _num_pages));
@@ -734,8 +692,6 @@
   range<3> _num_elements;
 
   data_user_tracker _user_tracker;
-
-  std::size_t _enumerated_id;
 };
 
 using buffer_data_region = data_region<void*>;
