--- conflicted
+++ resolved
@@ -99,27 +99,24 @@
   set(DEFAULT_PLATFORM "cpu")
 endif()
 
-<<<<<<< HEAD
-if(WITH_ACCELERATED_CPU) # sanitize input
-  set(WITH_ACCELERATED_CPU true)
-else()
-  set(WITH_ACCELERATED_CPU false)
-=======
 if(WITH_CUDA_NVCXX_ONLY)
   if(NVCXX_COMPILER MATCHES "-NOTFOUND")
       message(SEND_ERROR "Could not find nvc++ executable, specifiy with -DNVCXX_COMPILER=")
   endif()
 endif()
 
+
+if(WITH_ACCELERATED_CPU) # sanitize input
+  set(WITH_ACCELERATED_CPU true)
+  set(BUILD_CLANG_PLUGIN true)
+else()
+  set(WITH_ACCELERATED_CPU false)
+endif()
+
 if(WITH_CUDA_BACKEND AND NOT WITH_CUDA_NVCXX_ONLY)
   set(BUILD_CLANG_PLUGIN true)
 endif()
 if(WITH_ROCM_BACKEND)
-  set(BUILD_CLANG_PLUGIN true)
->>>>>>> ee8cd86f
-endif()
-
-if(WITH_CUDA_BACKEND OR WITH_ROCM_BACKEND OR WITH_ACCELERATED_CPU)
   set(BUILD_CLANG_PLUGIN true)
 endif()
 
